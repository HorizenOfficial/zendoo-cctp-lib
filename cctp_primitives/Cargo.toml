[package]
name = "cctp_primitives"
version = "0.1.0"
authors = [""]
edition = "2018"

[dependencies]
<<<<<<< HEAD
algebra = {version = "0.1.0", git = "https://github.com/HorizenOfficial/ginger-lib.git", branch = "algebra_ocl", features = ["tweedle"]}
primitives = {version = "0.1.0", git = "https://github.com/HorizenOfficial/ginger-lib.git", branch = "algebra_ocl", features = ["smt", "mnt4_753", "mnt6_753", "tweedle"]}
#algebra = { path = "../../ginger-lib/algebra" }
#primitives = { path = "../../ginger-lib/primitives", features = ["smt"] }
rand = { version = "0.8.3" }
sha1 = "0.6.0"
=======
algebra = {version = "0.1.0", git = "https://github.com/HorizenOfficial/ginger-lib.git", branch = "algebra_ocl"}
primitives = {version = "0.1.0", features = ["smt", "tweedle"], git = "https://github.com/HorizenOfficial/ginger-lib.git", branch = "algebra_ocl"}
#algebra = { path = "../../ginger-lib/algebra" }
#primitives = { path = "../../ginger-lib/primitives", features = ["smt", "tweedle"] }
rand = { version = "0.7" }
>>>>>>> ea2e4b3e
byteorder = "1.4.2"

bit-vec = "0.6"
bzip2 = "0.4.2"
flate2 = "1.0.20"

<|MERGE_RESOLUTION|>--- conflicted
+++ resolved
@@ -5,20 +5,20 @@
 edition = "2018"
 
 [dependencies]
-<<<<<<< HEAD
-algebra = {version = "0.1.0", git = "https://github.com/HorizenOfficial/ginger-lib.git", branch = "algebra_ocl", features = ["tweedle"]}
-primitives = {version = "0.1.0", git = "https://github.com/HorizenOfficial/ginger-lib.git", branch = "algebra_ocl", features = ["smt", "mnt4_753", "mnt6_753", "tweedle"]}
+#<<<<<<< HEAD
+#algebra = {version = "0.1.0", git = "https://github.com/HorizenOfficial/ginger-lib.git", branch = "algebra_ocl", features = ["tweedle"]}
+#primitives = {version = "0.1.0", git = "https://github.com/HorizenOfficial/ginger-lib.git", branch = "algebra_ocl", features = ["smt", "mnt4_753", "mnt6_753", "tweedle"]}
 #algebra = { path = "../../ginger-lib/algebra" }
 #primitives = { path = "../../ginger-lib/primitives", features = ["smt"] }
-rand = { version = "0.8.3" }
-sha1 = "0.6.0"
-=======
+#rand = { version = "0.8.3" }
+#sha1 = "0.6.0"
+#=======
 algebra = {version = "0.1.0", git = "https://github.com/HorizenOfficial/ginger-lib.git", branch = "algebra_ocl"}
 primitives = {version = "0.1.0", features = ["smt", "tweedle"], git = "https://github.com/HorizenOfficial/ginger-lib.git", branch = "algebra_ocl"}
 #algebra = { path = "../../ginger-lib/algebra" }
 #primitives = { path = "../../ginger-lib/primitives", features = ["smt", "tweedle"] }
 rand = { version = "0.7" }
->>>>>>> ea2e4b3e
+#>>>>>>> inmem_mt
 byteorder = "1.4.2"
 
 bit-vec = "0.6"
