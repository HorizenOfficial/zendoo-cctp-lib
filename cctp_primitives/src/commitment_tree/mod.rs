--- conflicted
+++ resolved
@@ -1,60 +1,24 @@
-<<<<<<< HEAD
 use primitives::{
     FieldBasedMerkleTreePath, FieldBasedMerkleTree
 };
-=======
-use algebra::FromBytes;
-use primitives::{merkle_tree::field_based_mht::FieldBasedMerkleTreeParameters, FieldBasedMerkleTreePrecomputedEmptyConstants, FieldBasedMerkleTreePath, FieldBasedOptimizedMHT, BatchFieldBasedMerkleTreeParameters, FieldBasedMerkleTree, FieldBasedMHTPath};
->>>>>>> edbfc141
-use crate::commitment_tree::sidechain_tree_alive::{SidechainTreeAlive, SidechainAliveSubtreeType};
-use crate::commitment_tree::sidechain_tree_ceased::SidechainTreeCeased;
-use crate::commitment_tree::proofs::{ScExistenceProof, ScAbsenceProof, ScCommitmentData, ScNeighbour};
-use crate::commitment_tree::hashers::{hash_fwt, hash_bwtr, hash_scc, hash_cert, hash_csw};
-<<<<<<< HEAD
-use crate::type_mapping::*;
-use crate::utils::commitment_tree::{pow2, new_mt, fe_from_bytes};
-=======
-use crate::commitment_tree::utils::{pow2, new_mt};
->>>>>>> edbfc141
+use crate::{
+    commitment_tree::{
+        sidechain_tree_alive::{SidechainTreeAlive, SidechainAliveSubtreeType},
+        sidechain_tree_ceased::SidechainTreeCeased,
+        proofs::{ScExistenceProof, ScAbsenceProof, ScCommitmentData, ScNeighbour},
+        hashers::{hash_fwt, hash_bwtr, hash_scc, hash_cert, hash_csw}
+    },
+    type_mapping::*,
+    utils::{
+        commitment_tree::{pow2, new_mt},
+        serialization::*,
+    },
+};
 
 pub mod sidechain_tree_alive;
 pub mod sidechain_tree_ceased;
 pub mod proofs;
 pub mod hashers;
-<<<<<<< HEAD
-=======
-pub mod utils;
-
-pub(crate) const FIELD_SIZE: usize = 32;
-
-//--------------------------------------------------------------------------------------------------
-// Underlying FieldElement, FieldHash, FieldBatchHash and field-related MHT-parameters
-//--------------------------------------------------------------------------------------------------
-use algebra::fields::tweedle::Fr as FieldElement;
-use primitives::{
-    TweedleFrPoseidonHash as FieldHash,
-    TweedleFrBatchPoseidonHash as FieldBatchHash,
-    merkle_tree::field_based_mht::parameters::tweedle_fr::TWEEDLE_MHT_POSEIDON_PARAMETERS as MHT_PARAMETERS
-};
-//--------------------------------------------------------------------------------------------------
-// Parameters for a Field-based Merkle Tree
-//--------------------------------------------------------------------------------------------------
-#[derive(Debug, Clone)]
-pub struct GingerMerkleTreeParameters;
-
-// Parameters of an underlying FieldElement-based Sparse Merkle Tree
-impl FieldBasedMerkleTreeParameters for GingerMerkleTreeParameters {
-    type Data = FieldElement;
-    type H = FieldHash;
-    const MERKLE_ARITY: usize = 2;
-    const EMPTY_HASH_CST: Option<FieldBasedMerkleTreePrecomputedEmptyConstants<'static, Self::H>> =
-        Some(MHT_PARAMETERS);
-}
-
-impl BatchFieldBasedMerkleTreeParameters for GingerMerkleTreeParameters {
-    type BH = FieldBatchHash;
-}
->>>>>>> edbfc141
 
 //--------------------------------------------------------------------------------------------------
 // Commitment Tree
@@ -283,7 +247,7 @@
     // Gets commitment of a specified SidechainTreeAlive/SidechainTreeCeased
     // Returns None if SidechainTreeAlive/SidechainTreeCeased with a specified ID doesn't exist in a current CommitmentTree
     pub fn get_sc_commitment(&mut self, sc_id_bytes: &[u8]) -> Option<FieldElement> {
-        self.get_sc_commitment_internal(&FieldElement::read(sc_id_bytes).ok()?)
+        self.get_sc_commitment_internal(&FieldElement::from_bytes(sc_id_bytes).ok()?)
     }
 
     // Gets commitment for a CommitmentTree
@@ -301,7 +265,7 @@
     // Returns None if sidechain with a specified ID is absent in a current CommitmentTree,
     //              if get_commitments_tree or get_merkle_path returned None
     pub fn get_sc_existence_proof(&mut self, sc_id_bytes: &[u8]) -> Option<ScExistenceProof> {
-        let sc_id = FieldElement::read(sc_id_bytes).ok()?;
+        let sc_id = FieldElement::from_bytes(sc_id_bytes).ok()?;
         if let Some(index) = self.sc_id_to_index(&sc_id){
             if let Some(tree) = self.get_commitments_tree(){
                 Some(
@@ -322,7 +286,7 @@
     //              if absent_id is not really absent,
     //              if some internal error occurred
     pub fn get_sc_absence_proof(&mut self, absent_id_bytes: &[u8]) -> Option<ScAbsenceProof> {
-        let absent_id = FieldElement::read(absent_id_bytes).ok()?;
+        let absent_id = FieldElement::from_bytes(absent_id_bytes).ok()?;
         let (left, right) = self.get_neighbours_for_absent(&absent_id)?;
         let tree = self.get_commitments_tree()?.finalize();
 
@@ -362,7 +326,7 @@
     // Returns true if proof is correct, false otherwise
     pub fn verify_sc_absence(absent_id_bytes: &[u8], proof: &ScAbsenceProof, commitment: &FieldElement) -> bool {
         // Parsing bytes of absent_id as FieldElement
-        if let Ok(absent_id) = FieldElement::read(absent_id_bytes){
+        if let Ok(absent_id) = FieldElement::from_bytes(absent_id_bytes){
             // Checking if left and right neighbours are present
             if let (Some(left), Some(right)) = (
                 proof.left.as_ref(), proof.right.as_ref()
@@ -515,7 +479,7 @@
     // Adds leaf to a subtree of a specified type in a specified SidechainTreeAlive
     // Returns false if there is SidechainTreeCeased with the same ID or if get_sct_mut couldn't get SidechainTreeAlive with a specified ID
     fn scta_add_subtree_leaf(&mut self, sc_id_bytes: &[u8], leaf: &FieldElement, subtree_type: SidechainAliveSubtreeType) -> bool {
-        if let Ok(sc_id) = FieldElement::read(sc_id_bytes){
+        if let Ok(sc_id) = FieldElement::from_bytes(sc_id_bytes){
             if !self.is_present_sctc(&sc_id) { // there shouldn't be SCTC with the same ID
                 if let Some(sct) = self.get_add_scta_mut(&sc_id){
                     let result = match subtree_type {
@@ -541,7 +505,7 @@
     // Adds leaf to a CSW-subtree of a specified SidechainTreeCeased
     // Returns false if there is SidechainTreeAlive with the same ID or if get_sctc_mut couldn't get SidechainTreeCeased with a specified ID
     fn sctc_add_subtree_leaf(&mut self, sc_id_bytes: &[u8], leaf: &FieldElement) -> bool {
-        if let Ok(sc_id) = FieldElement::read(sc_id_bytes){
+        if let Ok(sc_id) = FieldElement::from_bytes(sc_id_bytes){
             if !self.is_present_scta(&sc_id) { // there shouldn't be SCTA with the same ID
                 if let Some(sctc) = self.get_add_sctc_mut(&sc_id){
                     let result = sctc.add_csw(leaf);
@@ -562,7 +526,7 @@
     // Gets commitment i.e. root of a subtree of a specified type in a specified SidechainTreeAlive
     // Returns None if get_sctc couldn't get SidechainTreeCeased with a specified ID
     fn scta_get_subtree_commitment(&mut self, sc_id_bytes: &[u8], subtree_type: SidechainAliveSubtreeType) -> Option<FieldElement> {
-        let sc_id = FieldElement::read(sc_id_bytes).ok()?;
+        let sc_id = FieldElement::from_bytes(sc_id_bytes).ok()?;
         if let Some(sc_tree) = self.get_scta_mut(&sc_id){
             Some(
                 match subtree_type {
@@ -580,7 +544,7 @@
     // Gets commitment i.e. root of a subtree of a specified type in a specified SidechainTreeCeased
     // Returns None if get_sctc couldn't get SidechainTreeCeased with a specified ID
     fn sctc_get_subtree_commitment(&mut self, sc_id_bytes: &[u8]) -> Option<FieldElement> {
-        let sc_id = FieldElement::read(sc_id_bytes).ok()?;
+        let sc_id = FieldElement::from_bytes(sc_id_bytes).ok()?;
         if let Some(sctc) = self.get_sctc_mut(&sc_id){
             Some(sctc.get_csw_commitment())
         } else {
@@ -591,7 +555,7 @@
     // Gets all leaves of a subtree of a specified type in a specified SidechainTreeAlive
     // Returns None if there is no SidechainTreeAlive with a specified ID
     fn scta_get_subtree_leaves(&mut self, sc_id_bytes: &[u8], subtree_type: SidechainAliveSubtreeType) -> Option<Vec<FieldElement>> {
-        let sc_id = FieldElement::read(sc_id_bytes).ok()?;
+        let sc_id = FieldElement::from_bytes(sc_id_bytes).ok()?;
         if let Some(sc_tree) = self.get_scta_mut(&sc_id){
             Some(
                 match subtree_type {
@@ -731,23 +695,17 @@
 
 #[cfg(test)]
 mod test {
-<<<<<<< HEAD
-    use algebra::{Field, UniformRand};
+    use algebra::Field;
     use crate::type_mapping::*;
-    use crate::utils::commitment_tree::{rand_vec, fe_to_bytes};
+    use crate::utils::{
+        commitment_tree::{rand_vec, rand_fe, rand_fe_vec},
+        serialization::SerializationUtils,
+    };
     use rand::Rng;
-    use std::convert::TryFrom;
+    use std::convert::{TryFrom, TryInto};
     use crate::commitment_tree::{
         proofs::{ScExistenceProof, ScAbsenceProof}, CommitmentTree,
     };
-=======
-    use algebra::{Field, ToBytes, to_bytes, FromBytes};
-    use crate::commitment_tree::{FieldElement, CommitmentTree};
-    use crate::commitment_tree::utils::{rand_vec, rand_fe, rand_fe_vec};
-    use rand::Rng;
-    use std::convert::{TryFrom, TryInto};
-    use crate::commitment_tree::proofs::{ScExistenceProof, ScAbsenceProof};
->>>>>>> edbfc141
 
     // Creates a sequence of FieldElements with values [0, 1, 2, 3, 4]
     fn get_fe_0_4() -> Vec<FieldElement>{
@@ -764,8 +722,8 @@
         let mut cmt = CommitmentTree::create();
         let fe = get_fe_0_4();
         // Initial order of IDs is reversed, i.e. vec![3, 2, 1, 0] to test SCIDs-ordering functionality
-        let sc_ids: Vec<Vec<u8>> = fe.iter().take(4).rev().map(|fe| to_bytes!(fe).unwrap()).collect();
-        let non_existing_sc_id = to_bytes!(fe[4]).unwrap();
+        let sc_ids: Vec<Vec<u8>> = fe.iter().take(4).rev().map(|fe| fe.as_bytes().unwrap()).collect();
+        let non_existing_sc_id = fe[4].as_bytes().unwrap();
 
         // Initial commitment_tree value of an empty CMT
         let empty_comm = cmt.get_commitment().unwrap();
@@ -845,8 +803,8 @@
 
         // Serializing and deserializing the generated existence proof
         let existence_proof_deserialized =
-            ScExistenceProof::read(
-                to_bytes!(existence_proof.as_ref().unwrap()).unwrap().as_slice()
+            ScExistenceProof::from_bytes(
+                existence_proof.as_ref().unwrap().as_bytes().unwrap().as_slice()
             );
         assert!(existence_proof_deserialized.is_ok());
         assert_eq!(existence_proof.as_ref().unwrap(), existence_proof_deserialized.as_ref().unwrap());
@@ -860,7 +818,7 @@
 
     #[test]
     fn sc_absence_proofs_tests(){
-        let sc_id: Vec<Vec<u8>> = get_fe_0_4().iter().map(|fe| to_bytes!(fe).unwrap()).collect();
+        let sc_id: Vec<Vec<u8>> = get_fe_0_4().iter().map(|fe| fe.as_bytes().unwrap()).collect();
         let leaf = FieldElement::one();
 
         let mut cmt = CommitmentTree::create();
@@ -874,8 +832,8 @@
 
         // Serializing and deserializing the generated proof
         let proof_empty_deserialized =
-            ScAbsenceProof::read(
-                to_bytes!(proof_empty.as_ref().unwrap()).unwrap().as_slice()
+            ScAbsenceProof::from_bytes(
+                proof_empty.as_ref().unwrap().as_bytes().unwrap().as_slice()
             );
         assert_eq!(proof_empty.as_ref().unwrap(), proof_empty_deserialized.as_ref().unwrap());
 
@@ -913,8 +871,8 @@
 
         // Serializing and deserializing the generated proof
         let proof_leftmost_deserialized =
-            ScAbsenceProof::read(
-                to_bytes!(proof_leftmost.as_ref().unwrap()).unwrap().as_slice()
+            ScAbsenceProof::from_bytes(
+                proof_leftmost.as_ref().unwrap().as_bytes().unwrap().as_slice()
             );
         assert_eq!(proof_leftmost.as_ref().unwrap(), proof_leftmost_deserialized.as_ref().unwrap());
 
@@ -932,8 +890,8 @@
 
         // Serializing and deserializing the generated proof
         let proof_midst_deserialized =
-            ScAbsenceProof::read(
-                to_bytes!(proof_midst.as_ref().unwrap()).unwrap().as_slice()
+            ScAbsenceProof::from_bytes(
+                proof_midst.as_ref().unwrap().as_bytes().unwrap().as_slice()
             );
         assert_eq!(proof_midst.as_ref().unwrap(), proof_midst_deserialized.as_ref().unwrap());
 
@@ -951,8 +909,8 @@
 
         // Serializing and deserializing the generated proof
         let proof_rightmost_deserialized =
-            ScAbsenceProof::read(
-                to_bytes!(proof_rightmost.as_ref().unwrap()).unwrap().as_slice()
+            ScAbsenceProof::from_bytes(
+                proof_rightmost.as_ref().unwrap().as_bytes().unwrap().as_slice()
             );
         assert_eq!(proof_rightmost.as_ref().unwrap(), proof_rightmost_deserialized.as_ref().unwrap());
 
