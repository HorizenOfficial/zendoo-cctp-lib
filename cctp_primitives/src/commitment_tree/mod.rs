--- conflicted
+++ resolved
@@ -122,8 +122,8 @@
         tx_hash: &[u8; 32],
         out_idx: u32,
         withdrawal_epoch_length: u32,
-        cert_proving_system: u8,
-        csw_proving_system: Option<u8>,
+        cert_proving_system: ProvingSystem,
+        csw_proving_system: Option<ProvingSystem>,
         mc_btr_request_data_length: u8,
         custom_field_elements_configs: &[u8],
         custom_bitvector_elements_configs: &[(u32, u32)],
@@ -695,7 +695,7 @@
 
 #[cfg(test)]
 mod test {
-    use algebra::Field;
+    use algebra::{Field, ToBytes};
     use crate::type_mapping::*;
     use crate::utils::{
         commitment_tree::{rand_vec, rand_fe, rand_fe_vec},
@@ -720,10 +720,6 @@
         let mut cmt = CommitmentTree::create();
         let fe = get_fe_0_4();
         // Initial order of IDs is reversed, i.e. vec![3, 2, 1, 0] to test SCIDs-ordering functionality
-<<<<<<< HEAD
-        let sc_ids: Vec<Vec<u8>> = fe.iter().take(4).rev().map(|fe| serialize_to_buffer(fe).unwrap()).collect();
-        let non_existing_sc_id = serialize_to_buffer(&fe[4]).unwrap();
-=======
         let sc_ids: Vec<[u8; 32]> = fe.iter().take(4).rev().map(|fe| {
             let mut fe_bytes = [0u8; 32];
             fe.write(&mut fe_bytes[..]).unwrap();
@@ -735,7 +731,6 @@
             fe[4].write(&mut fe_bytes[..]).unwrap();
             fe_bytes
         };
->>>>>>> 6bd13f02
 
         // Initial commitment_tree value of an empty CMT
         let empty_comm = cmt.get_commitment().unwrap();
@@ -830,16 +825,12 @@
 
     #[test]
     fn sc_absence_proofs_tests(){
-<<<<<<< HEAD
-        let sc_id: Vec<Vec<u8>> = get_fe_0_4().iter().map(|fe| serialize_to_buffer(fe).unwrap()).collect();
-=======
         let sc_id: Vec<[u8; 32]> = get_fe_0_4().iter().map(|fe| {
             let mut fe_bytes = [0u8; 32];
             fe.write(&mut fe_bytes[..]).unwrap();
             fe_bytes
         }).collect();
 
->>>>>>> 6bd13f02
         let leaf = FieldElement::one();
 
         let mut cmt = CommitmentTree::create();
@@ -1004,8 +995,8 @@
                 &rand_vec(32).try_into().unwrap(),
                 rng.gen(),
                 rng.gen(),
-                rng.gen(),
-                Some(rng.gen()),
+                ProvingSystem::CoboundaryMarlin,
+                Some(ProvingSystem::CoboundaryMarlin),
                 rng.gen(),
                 &rand_vec(10),
                 &vec![(rng.gen(), rng.gen())],
