<<<<<<< HEAD
use primitives::{FieldBasedMerkleTreePath, FieldBasedMerkleTree, FieldBasedMHTPath};
use crate::{
    type_mapping::*,
    commitment_tree::{
        sidechain_tree_alive::{SidechainTreeAlive, SidechainAliveSubtreeType},
        sidechain_tree_ceased::SidechainTreeCeased,
        hashers::{hash_fwt, hash_bwtr, hash_scc, hash_cert, hash_csw}
    },
    utils::{
        commitment_tree::{pow2, new_mt},
        serialization::SerializationUtils
    },
};

pub mod sidechain_tree_alive;
pub mod sidechain_tree_ceased;
=======
use primitives::{merkle_tree::field_based_mht::FieldBasedMerkleTreeParameters, FieldBasedMerkleTreePrecomputedEmptyConstants, FieldBasedMerkleTreePath, FieldBasedOptimizedMHT, BatchFieldBasedMerkleTreeParameters, FieldBasedMerkleTree, FieldBasedMHTPath};
use crate::commitment_tree::sidechain_tree_alive::{SidechainTreeAlive, SidechainAliveSubtreeType};
use crate::commitment_tree::sidechain_tree_ceased::SidechainTreeCeased;
use crate::commitment_tree::proofs::{ScExistenceProof, ScAbsenceProof, ScCommitmentData, ScNeighbour};
use crate::commitment_tree::hashers::{hash_fwt, hash_bwtr, hash_scc, hash_cert, hash_csw};
use crate::commitment_tree::utils::{pow2, new_mt, fe_from_bytes};

pub mod sidechain_tree_alive;
pub mod sidechain_tree_ceased;
pub mod proofs;
>>>>>>> c3898c68
pub mod hashers;
pub mod utils;

//--------------------------------------------------------------------------------------------------
<<<<<<< HEAD
// Commitment Tree
//--------------------------------------------------------------------------------------------------
// Tunable parameters
pub const CMT_SMT_HEIGHT: usize = 12;
const CMT_SMT_CAPACITY:   usize = pow2(CMT_SMT_HEIGHT);

// Proof of existence of some SidechainTreeAlive/SidechainTreeCeased inside of a CommitmentTree;
// Actually it is a Merkle Path of SidechainTreeAlive/SidechainTreeCeased in a CommitmentTree
pub struct ScExistenceProof{
    mpath: FieldBasedMHTPath<GingerMHTParams>
}
// Proof of absence of some Sidechain-ID inside of a CommitmentTree;
// Contains one or two neighbours of an absent ID
pub struct ScAbsenceProof{
    left:  Option<(FieldElement, FieldBasedMHTPath<GingerMHTParams>)>, // a smaller ID of an existing SC together with Merkle Path of its SC-commitment
    right: Option<(FieldElement, FieldBasedMHTPath<GingerMHTParams>)>  // a bigger ID of an existing SC together with Merkle Path of its SC-commitment
}
=======
// Underlying FieldElement, FieldHash, FieldBatchHash and field-related MHT-parameters
//--------------------------------------------------------------------------------------------------
use algebra::fields::tweedle::Fr as FieldElement;
use primitives::{
    TweedleFrPoseidonHash as FieldHash,
    TweedleFrBatchPoseidonHash as FieldBatchHash,
    merkle_tree::field_based_mht::parameters::tweedle_fr::TWEEDLE_MHT_POSEIDON_PARAMETERS as MHT_PARAMETERS
};
//--------------------------------------------------------------------------------------------------
// Parameters for a Field-based Merkle Tree
//--------------------------------------------------------------------------------------------------
#[derive(Debug, Clone)]
pub struct GingerMerkleTreeParameters;

// Parameters of an underlying FieldElement-based Sparse Merkle Tree
impl FieldBasedMerkleTreeParameters for GingerMerkleTreeParameters {
    type Data = FieldElement;
    type H = FieldHash;
    const MERKLE_ARITY: usize = 2;
    const EMPTY_HASH_CST: Option<FieldBasedMerkleTreePrecomputedEmptyConstants<'static, Self::H>> =
        Some(MHT_PARAMETERS);
}

impl BatchFieldBasedMerkleTreeParameters for GingerMerkleTreeParameters {
    type BH = FieldBatchHash;
}

// FieldElement-based Merkle Tree
pub type FieldElementsMT = FieldBasedOptimizedMHT<GingerMerkleTreeParameters>;
pub type MerklePath = FieldBasedMHTPath<GingerMerkleTreeParameters>;
//--------------------------------------------------------------------------------------------------
// Commitment Tree
//--------------------------------------------------------------------------------------------------
// Tunable parameters
pub const CMT_MT_HEIGHT: usize = 12;
const CMT_MT_CAPACITY: usize = pow2(CMT_MT_HEIGHT);
const CMT_EMPTY_COMMITMENT: &FieldElement = &MHT_PARAMETERS.nodes[CMT_MT_HEIGHT];
>>>>>>> c3898c68

pub struct CommitmentTree {
    alive_sc_trees:   Vec<SidechainTreeAlive>,   // list of Alive Sidechain Trees
    ceased_sc_trees:  Vec<SidechainTreeCeased>,  // list of Ceased Sidechain Trees
    commitments_tree: Option<GingerMHT>,   // cached Commitment-MT, which is recomputed in case of some changes in underlying Alive/Ceased Sidechain Trees
}

impl CommitmentTree {

    // Creates a new instance of CommitmentTree
    pub fn create() -> Self {
        Self{
            alive_sc_trees:   Vec::new(),
            ceased_sc_trees:  Vec::new(),
            commitments_tree: None
        }
    }

    // Adds Forward Transfer Transaction to the Commitment Tree
    // Returns false if hash_fwt can't get hash for data given in parameters;
    //         otherwise returns the same as add_fwt_leaf method
    pub fn add_fwt(&mut self,
                   sc_id: &[u8],
                   amount: i64,
                   pub_key: &[u8],
                   tx_hash: &[u8],
                   out_idx: u32) -> bool {
        if let Ok(fwt_leaf) = hash_fwt(
            amount, pub_key, tx_hash, out_idx
        ){
            self.add_fwt_leaf(sc_id, &fwt_leaf)
        } else {
            false
        }
    }

    // Adds Backward Transfer Request Transaction to the Commitment Tree
    // Returns false if hash_bwtr can't get hash for data given in parameters;
    //         otherwise returns the same as add_bwtr_leaf method
    pub fn add_bwtr(&mut self,
                    sc_id: &[u8],
                    sc_fee: i64,
                    sc_request_data: &[u8],
                    pk_hash: &[u8],
                    tx_hash: &[u8],
                    out_idx: u32) -> bool {
        if let Ok(bwtr_leaf) = hash_bwtr(
            sc_fee, sc_request_data, pk_hash, tx_hash, out_idx
        ){
            self.add_bwtr_leaf(sc_id, &bwtr_leaf)
        } else {
            false
        }
    }

    // Adds Certificate to the Commitment Tree
    // Returns false if hash_cert can't get hash for data given in parameters;
    //         otherwise returns the same as add_cert_leaf method
    pub fn add_cert(&mut self,
                    sc_id: &[u8],
                    epoch_number: u32,
                    quality: u64,
                    cert_data_hash: &[u8],
                    bt_list: &[(i64,[u8; 20])],
                    custom_fields_merkle_root: &[u8],
                    end_cumulative_sc_tx_commitment_tree_root: &[u8])-> bool {
        if let Ok(cert_leaf) = hash_cert(
            epoch_number, quality, cert_data_hash, bt_list,
            custom_fields_merkle_root, end_cumulative_sc_tx_commitment_tree_root
        ){
            self.add_cert_leaf(sc_id, &cert_leaf)
        } else {
            false
        }
    }

    // Adds Sidechain Creation Transaction to the Commitment Tree
    // Returns false if hash_scc can't get hash for data given in parameters;
    //         otherwise returns the same as set_scc_leaf method
    pub fn add_scc(&mut self,
                   sc_id: &[u8],
                   amount: i64,
                   pub_key: &[u8],
                   withdrawal_epoch_length: u32,
                   custom_data: &[u8],
                   constant: Option<&[u8]>,
                   cert_verification_key: &[u8],
                   btr_verification_key: Option<&[u8]>,
                   csw_verification_key: Option<&[u8]>,
                   tx_hash: &[u8],
                   out_idx: u32)-> bool {
        if let Ok(scc_leaf) = hash_scc(
            amount, pub_key, withdrawal_epoch_length, custom_data, constant,
            cert_verification_key, btr_verification_key, csw_verification_key,
            tx_hash, out_idx
        ){
            self.set_scc(sc_id, &scc_leaf)
        } else {
            false
        }
    }

    // Adds Ceased Sidechain Withdrawal to the Commitment Tree
    // Returns false if hash_csw can't get hash for data given in parameters;
    //         otherwise returns the same as add_csw_leaf method
    pub fn add_csw(&mut self,
                   sc_id: &[u8],
                   amount: i64,
                   nullifier: &[u8],
                   pk_hash: &[u8],
                   active_cert_data_hash: &[u8])-> bool {
        if let Ok(csw_leaf) = hash_csw(
            amount, nullifier, pk_hash, active_cert_data_hash
        ){
            self.add_csw_leaf(sc_id, &csw_leaf)
        } else {
            false
        }
    }

    // Adds Forward Transfer Transaction's hash to the FWT subtree of the corresponding SidechainTreeAlive
    // Returns false if maximum number of FWTs has been inserted or if there is a SidechainTreeCeased with the specified ID
    pub fn add_fwt_leaf(&mut self, sc_id: &[u8], fwt: &FieldElement) -> bool {
        self.scta_add_subtree_leaf(sc_id, fwt, SidechainAliveSubtreeType::FWT)
    }

    // Adds Backward Transfer Request Transaction's hash to the BWTR subtree of the corresponding SidechainTreeAlive
    // Returns false if maximum number of BWTRs has been inserted or if there is a SidechainTreeCeased with the specified ID
    pub fn add_bwtr_leaf(&mut self, sc_id: &[u8], bwtr: &FieldElement) -> bool {
        self.scta_add_subtree_leaf(sc_id, bwtr, SidechainAliveSubtreeType::BWTR)
    }

    // Adds Certificate's hash to the CERT subtree of the corresponding SidechainTreeAlive
    // Returns false if maximum number of CERTs has been inserted or if there is a SidechainTreeCeased with the specified ID
    pub fn add_cert_leaf(&mut self, sc_id: &[u8], cert: &FieldElement) -> bool {
        self.scta_add_subtree_leaf(sc_id, cert, SidechainAliveSubtreeType::CERT)
    }

    // Sets Sidechain Creation Transaction's hash for the corresponding SidechainTreeAlive
    // Returns false if there is a SidechainTreeCeased with the specified ID
    pub fn set_scc(&mut self, sc_id: &[u8], scc: &FieldElement) -> bool {
        self.scta_add_subtree_leaf(sc_id, scc, SidechainAliveSubtreeType::SCC)
    }

    // Adds Ceased Sidechain Withdrawal's hash to the CSW subtree of the corresponding SidechainTreeCeased
    // Returns false if CSW subtree has no place to add new element or if there is a SidechainTreeAlive with the specified ID
    pub fn add_csw_leaf(&mut self, sc_id: &[u8], csw: &FieldElement) -> bool {
        self.sctc_add_subtree_leaf(sc_id, csw)
    }

    // Gets commitment, i.e. root of the Forward Transfer Transactions subtree of a specified SidechainTreeAlive
    // Returns None if SidechainTreeAlive with a specified ID doesn't exist in a current CommitmentTree
    pub fn get_fwt_commitment(&mut self, sc_id: &[u8]) -> Option<FieldElement> {
        self.scta_get_subtree_commitment(sc_id, SidechainAliveSubtreeType::FWT)
    }

    // Gets commitment, i.e. root of the Backward Transfer Requests Transactions subtree of a specified SidechainTreeAlive
    // Returns None if SidechainTreeAlive with a specified ID doesn't exist in a current CommitmentTree
    pub fn get_bwtr_commitment(&mut self, sc_id: &[u8]) -> Option<FieldElement> {
        self.scta_get_subtree_commitment(sc_id, SidechainAliveSubtreeType::BWTR)
    }

    // Gets commitment, i.e. root of the Certificates subtree of a specified SidechainTreeAlive
    // Returns None if SidechainTreeAlive with a specified ID doesn't exist in a current CommitmentTree
    pub fn get_cert_commitment(&mut self, sc_id: &[u8]) -> Option<FieldElement> {
        self.scta_get_subtree_commitment(sc_id, SidechainAliveSubtreeType::CERT)
    }

    // Gets Sidechain Creation Transaction hash for a specified SidechainTreeAlive
    // Returns None if SidechainTreeAlive with a specified ID doesn't exist in a current CommitmentTree
    pub fn get_scc(&mut self, sc_id: &[u8]) -> Option<FieldElement> {
        self.scta_get_subtree_commitment(sc_id, SidechainAliveSubtreeType::SCC)
    }

    // Gets commitment, i.e. root of the Ceased Sidechain Withdrawals subtree of a specified SidechainTreeCeased
    // Returns None if SidechainTreeCeased with a specified ID doesn't exist in a current CommitmentTree
    pub fn get_csw_commitment(&mut self, sc_id: &[u8]) -> Option<FieldElement> {
        self.sctc_get_subtree_commitment(sc_id)
    }

    // Gets all leaves, of a Forward Transfer Transactions subtree of a specified SidechainTreeAlive
    // Returns None if SidechainTreeCeased with a specified ID doesn't exist in a current CommitmentTree
    pub fn get_fwt_leaves(&mut self, sc_id: &[u8]) -> Option<Vec<FieldElement>> {
        self.scta_get_subtree_leaves(sc_id, SidechainAliveSubtreeType::FWT)
    }

    // Gets all leaves, of a Backward Transfer Requests Transactions subtree of a specified SidechainTreeAlive
    // Returns None if SidechainTreeCeased with a specified ID doesn't exist in a current CommitmentTree
    pub fn get_bwtr_leaves(&mut self, sc_id: &[u8]) -> Option<Vec<FieldElement>> {
        self.scta_get_subtree_leaves(sc_id, SidechainAliveSubtreeType::BWTR)
    }

    // Gets all leaves, of a Certificates subtree of a specified SidechainTreeAlive
    // Returns None if SidechainTreeCeased with a specified ID doesn't exist in a current CommitmentTree
    pub fn get_cert_leaves(&mut self, sc_id: &[u8]) -> Option<Vec<FieldElement>> {
        self.scta_get_subtree_leaves(sc_id, SidechainAliveSubtreeType::CERT)
    }

    // Gets commitment of a specified SidechainTreeAlive/SidechainTreeCeased
    // Returns None if SidechainTreeAlive/SidechainTreeCeased with a specified ID doesn't exist in a current CommitmentTree
    pub fn get_sc_commitment(&mut self, sc_id_bytes: &[u8]) -> Option<FieldElement> {
        self.get_sc_commitment_internal(&SerializationUtils::from_bytes(sc_id_bytes).ok()?)
    }

    // Gets commitment for a CommitmentTree
    // Returns None in case if some error occurred during `new_smt` creation
    // Note: The commitment value is computed as a root of MT with SCT-commitments leafs ordered by corresponding SCT-IDs
    pub fn get_commitment(&mut self) -> Option<FieldElement> {
        if let Some(cmt) = self.get_commitments_tree() {
            cmt.finalize().root()
        } else {
            None
        }
    }

    // Gets a proof of inclusion of a sidechain with specified ID into a current CommitmentTree
    // Returns None if sidechain with a specified ID is absent in a current CommitmentTree,
    //              if get_commitments_tree or get_merkle_path returned None
    pub fn get_sc_existence_proof(&mut self, sc_id_bytes: &[u8]) -> Option<ScExistenceProof> {
        let sc_id = SerializationUtils::from_bytes(sc_id_bytes).ok()?;
        if let Some(index) = self.sc_id_to_index(&sc_id){
            if let Some(tree) = self.get_commitments_tree(){
                Some(
                    ScExistenceProof::create(
                        tree.finalize().get_merkle_path(index)?
                    )
                )
            } else {
                None
            }
        } else {
            None
        }
    }

    // Gets a proof of non-inclusion of a sidechain with specified ID into a current CommitmentTree
    // Returns None if absent_id_bytes are not a valid FieldElement serialization,
    //              if absent_id is not really absent,
    //              if some internal error occurred
    pub fn get_sc_absence_proof(&mut self, absent_id_bytes: &[u8]) -> Option<ScAbsenceProof> {
<<<<<<< HEAD
        let absent_id = SerializationUtils::from_bytes(absent_id_bytes).ok()?;
        let (left, right) = self.get_neighbours_for_absent(&absent_id);
        if left.is_some() || right.is_some(){
            if let Some(tree) = self.get_commitments_tree(){
=======
        let absent_id = fe_from_bytes(absent_id_bytes).ok()?;
        let (left, right) = self.get_neighbours_for_absent(&absent_id)?;
        let tree = self.get_commitments_tree()?.finalize();

        let mut get_neighbour = |index_id: Option<(usize, FieldElement)>|{
            if let Some((index, id)) = index_id {
>>>>>>> c3898c68
                Some(
                    ScNeighbour::create(
                        id,
                        tree.get_merkle_path(index)?,
                        self.get_sc_data(&id)?
                    )
                )
            } else {
                None
            }
        };
        Some(ScAbsenceProof::create(get_neighbour(left), get_neighbour(right)))
    }

    //----------------------------------------------------------------------------------------------
    // Static methods
    //----------------------------------------------------------------------------------------------

    // Verifies proof of sidechain inclusion into a specified CommitmentTree
    // Takes sidechain commitment, sidechain existence proof and a root of CommitmentTree - CMT-commitment
    // Returns true if proof is correct, false otherwise
    pub fn verify_sc_commitment(sc_commitment: &FieldElement, proof: &ScExistenceProof, commitment: &FieldElement) -> bool {
        if let Ok(res) = proof.mpath.verify(CMT_MT_HEIGHT, sc_commitment, commitment){
            res
        } else {
            false
        }
    }

    // Verifies proof of sidechain non-inclusion into a specified CommitmentTree
    // Takes sidechain ID, sidechain absence proof and a root of CommitmentTree - CMT-commitment
    // Returns true if proof is correct, false otherwise
<<<<<<< HEAD
    pub fn verify_sc_absence(&mut self, absent_id_bytes: &[u8], proof: &ScAbsenceProof, commitment: &FieldElement) -> bool {
        if let Ok(absent_id) = SerializationUtils::from_bytes(absent_id_bytes){
            if proof.left.is_some() && proof.right.is_some(){
                let (left_id, left_mpath) = proof.left.as_ref().unwrap();
                let (right_id, right_mpath) = proof.right.as_ref().unwrap();

                // Validating Merkle Paths of SC-commitments for the given SC-IDs
                let left_path_status = left_mpath.verify(CMT_SMT_HEIGHT, &self.get_sc_commitment_internal(left_id).unwrap(), commitment);
                let right_path_status = right_mpath.verify(CMT_SMT_HEIGHT, &self.get_sc_commitment_internal(right_id).unwrap(), commitment);

                left_id < right_id
                    && left_id < &absent_id && &absent_id < right_id
                    && left_path_status.is_ok() && left_path_status.unwrap() == true
                    && right_path_status.is_ok() && right_path_status.unwrap() == true
                    && left_mpath.leaf_index() + 1 == right_mpath.leaf_index() // the smaller and bigger IDs have adjacent positions in SMT

            } else if proof.left.is_some() {
                let (left_id, left_mpath) = proof.left.as_ref().unwrap();
                let left_path_status = left_mpath.verify(CMT_SMT_HEIGHT, &self.get_sc_commitment_internal(left_id).unwrap(), commitment);

                left_id < &absent_id
                    && left_path_status.is_ok() && left_path_status.unwrap() == true
                    && (left_mpath.is_rightmost() || left_mpath.is_non_empty_rightmost()) // is a last leaf in SMT or a last non-empty leaf in SMT

            } else if proof.right.is_some() {
                let (right_id, right_mpath) = proof.right.as_ref().unwrap();
                let right_path_status = right_mpath.verify(CMT_SMT_HEIGHT, &self.get_sc_commitment_internal(right_id).unwrap(), commitment);

                &absent_id < right_id
                    && right_path_status.is_ok() && right_path_status.unwrap() == true
                    && right_mpath.is_leftmost() // the bigger ID is the smallest one in SMT

            } else {
                panic!("Left and Right IDs can't be absent together in ScAbsenceProof")
=======
    pub fn verify_sc_absence(absent_id_bytes: &[u8], proof: &ScAbsenceProof, commitment: &FieldElement) -> bool {
        // Parsing bytes of absent_id as FieldElement
        if let Ok(absent_id) = fe_from_bytes(absent_id_bytes){
            // Checking if left and right neighbours are present
            if let (Some(left), Some(right)) = (
                proof.left.as_ref(), proof.right.as_ref()
            ){
                // Getting SC-commitments for the given SC-IDs
                if let (Some(left_sc_commitment),
                        Some(right_sc_commitment)) = (
                    left.sc_data.get_sc_commitment(&left.id),
                    right.sc_data.get_sc_commitment(&right.id)
                ){
                    // Validating Merkle Paths of SC-commitments
                    let left_path_status = left.mpath.verify(CMT_MT_HEIGHT, &left_sc_commitment, commitment);
                    let right_path_status = right.mpath.verify(CMT_MT_HEIGHT, &right_sc_commitment, commitment);

                    // `left.id < right.id` is verified transitively with `left.id < absent_id && absent_id < right.id`
                       left.id < absent_id && absent_id < right.id
                        && left_path_status.is_ok() && left_path_status.unwrap() == true
                        && right_path_status.is_ok() && right_path_status.unwrap() == true
                        && left.mpath.leaf_index() + 1 == right.mpath.leaf_index() // the smaller and bigger IDs have adjacent positions in MT
                } else {
                    false // couldn't build sc_commitment
                }
            }
            // Checking if only left neighbour is present
            else if let Some(left) = proof.left.as_ref(){
                if let Some(left_sc_commitment) = left.sc_data.get_sc_commitment(&left.id) {
                    let left_path_status = left.mpath.verify(CMT_MT_HEIGHT, &left_sc_commitment, commitment);

                    left.id < absent_id
                        && left_path_status.is_ok() && left_path_status.unwrap() == true
                        && (left.mpath.is_rightmost() || left.mpath.is_non_empty_rightmost()) // is a last leaf in MT or a last non-empty leaf in MT
                } else {
                    false // couldn't build sc_commitment
                }
            }
            // Checking if only right neighbour is present
            else if let Some(right) = proof.right.as_ref(){
                if let Some(right_sc_commitment) = right.sc_data.get_sc_commitment(&right.id) {
                    let right_path_status = right.mpath.verify(CMT_MT_HEIGHT, &right_sc_commitment, commitment);

                    absent_id < right.id
                        && right_path_status.is_ok() && right_path_status.unwrap() == true
                        && right.mpath.is_leftmost() // the bigger ID is the smallest one in MT
                } else {
                    false // couldn't build sc_commitment
                }
            }
            // Neither of neighbours is present
            else {
                // Empty proof is valid only for an empty CMT
                commitment == CMT_EMPTY_COMMITMENT
>>>>>>> c3898c68
            }
        } else {
            false // couldn't parse absent_id_bytes
        }
    }

    //----------------------------------------------------------------------------------------------
    // Private auxiliary methods
    //----------------------------------------------------------------------------------------------

    // Returns true if no more sidechain-trees can be added to a CommitmentTree
    fn is_full(&self) -> bool {
        (self.alive_sc_trees.len() + self.ceased_sc_trees.len()) == CMT_MT_CAPACITY
    }

    // Returns true if CommitmentTree contains SidechainTreeAlive with a specified ID
    fn is_present_scta(&self, sc_id: &FieldElement) -> bool {
        self.get_scta(sc_id).is_some()
    }

    // Returns true if CommitmentTree contains SidechainTreeCeased with a specified ID
    fn is_present_sctc(&self, sc_id: &FieldElement) -> bool {
        self.get_sctc(sc_id).is_some()
    }

    // Gets reference to a SidechainTreeAlive with a specified ID; If such a tree doesn't exist returns None
    fn get_scta(&self, sc_id: &FieldElement) -> Option<&SidechainTreeAlive> {
        self.alive_sc_trees.iter().find(|sc| sc.id() == sc_id)
    }

    // Gets reference to a SidechainTreeCeased with a specified ID; If such a tree doesn't exist returns None
    fn get_sctc(&self, sc_id: &FieldElement) -> Option<&SidechainTreeCeased> {
        self.ceased_sc_trees.iter().find(|sc| sc.id() == sc_id)
    }
    // Gets mutable reference to a SidechainTreeCeased with a specified ID; If such a tree doesn't exist returns None
    fn get_sctc_mut(&mut self, sc_id: &FieldElement) -> Option<&mut SidechainTreeCeased> {
        self.ceased_sc_trees.iter_mut().find(|sc_tree| sc_tree.id() == sc_id)
    }

    // Gets mutable reference to a SidechainTreeAlive with a specified ID; If such a tree doesn't exist returns None
    fn get_scta_mut(&mut self, sc_id: &FieldElement) -> Option<&mut SidechainTreeAlive> {
        self.alive_sc_trees.iter_mut().find(|sc_tree| sc_tree.id() == sc_id)
    }

    // Adds an empty SidechainTreeAlive with a specified ID to a CommitmentTree
    // Returns mutable reference to a new SidechainTreeAlive or
    //         None if CommitmentTree is full or an error occurred during creation of a new SidechainTreeAlive
    fn add_scta(&mut self, sc_id: &FieldElement) -> Option<&mut SidechainTreeAlive> {
        if !self.is_full(){
            if let Ok(new_sct) = SidechainTreeAlive::create(&sc_id){
                self.alive_sc_trees.push(new_sct);
                self.alive_sc_trees.last_mut()
            } else {
                None
            }
        } else {
            None
        }
    }

    // Adds an empty SidechainTreeCeased with a specified ID to a CommitmentTree
    // Returns mutable reference to a new SidechainTreeCeased or
    //         None if CommitmentTree is full or an error occurred during creation of a new SidechainTreeCeased
    fn add_sctc(&mut self, sc_id: &FieldElement) -> Option<&mut SidechainTreeCeased> {
        if !self.is_full(){ // Add new SidechainTreeCeased if there is free space in CommitmentTree
            if let Ok(new_sctc) = SidechainTreeCeased::create(&sc_id) {
                self.ceased_sc_trees.push(new_sctc);
                self.ceased_sc_trees.last_mut()
            } else {
                None
            }
        } else {
            None
        }
    }

    // Gets mutable reference to a SidechainTreeAlive with a specified ID;
    // If such a SidechainTreeAlive doesn't exist adds new tree with a specified ID and returns mutable reference to it
    // Returns None if SidechainTreeAlive with a specified ID doesn't exist and can't be added
    fn get_add_scta_mut(&mut self, sc_id: &FieldElement) -> Option<&mut SidechainTreeAlive> {
        if self.is_present_scta(sc_id) { // Add new SidechainTreeAlive if there is free space
            self.get_scta_mut(sc_id)
        } else {
            self.add_scta(sc_id)
        }
    }

    // Gets mutable reference to a SidechainTreeCeased with a specified ID;
    // If such a SidechainTreeCeased doesn't exist adds new tree with a specified ID and returns mutable reference to it
    // Returns None if SidechainTreeCeased with a specified ID doesn't exist and can't be added
    fn get_add_sctc_mut(&mut self, sc_id: &FieldElement) -> Option<&mut SidechainTreeCeased> {
        if self.is_present_sctc(sc_id) && !self.is_full() {
            self.get_sctc_mut(sc_id)
        } else {
            self.add_sctc(sc_id)
        }
    }

    // Adds leaf to a subtree of a specified type in a specified SidechainTreeAlive
    // Returns false if there is SidechainTreeCeased with the same ID or if get_sct_mut couldn't get SidechainTreeAlive with a specified ID
    fn scta_add_subtree_leaf(&mut self, sc_id_bytes: &[u8], leaf: &FieldElement, subtree_type: SidechainAliveSubtreeType) -> bool {
        if let Ok(sc_id) = SerializationUtils::from_bytes(sc_id_bytes){
            if !self.is_present_sctc(&sc_id) { // there shouldn't be SCTC with the same ID
                if let Some(sct) = self.get_add_scta_mut(&sc_id){
                    let result = match subtree_type {
                        SidechainAliveSubtreeType::FWT  => sct.add_fwt (leaf),
                        SidechainAliveSubtreeType::BWTR => sct.add_bwtr(leaf),
                        SidechainAliveSubtreeType::CERT => sct.add_cert(leaf),
                        SidechainAliveSubtreeType::SCC  => { sct.set_scc(leaf); true }
                    };
                    // If contents of the commitment tree has been updated then it should be rebuilt, so discard its current version
                    if self.commitments_tree.is_some() && result == true { self.commitments_tree = None }
                    result
                } else {
                    false
                }
            } else {
                false
            }
        } else {
            false
        }
    }

    // Adds leaf to a CSW-subtree of a specified SidechainTreeCeased
    // Returns false if there is SidechainTreeAlive with the same ID or if get_sctc_mut couldn't get SidechainTreeCeased with a specified ID
    fn sctc_add_subtree_leaf(&mut self, sc_id_bytes: &[u8], leaf: &FieldElement) -> bool {
        if let Ok(sc_id) = SerializationUtils::from_bytes(sc_id_bytes){
            if !self.is_present_scta(&sc_id) { // there shouldn't be SCTA with the same ID
                if let Some(sctc) = self.get_add_sctc_mut(&sc_id){
                    let result = sctc.add_csw(leaf);
                    // If contents of the commitment tree has been updated then it should be rebuilt, so discard its current version
                    if self.commitments_tree.is_some() && result == true { self.commitments_tree = None }
                    result
                } else {
                    false
                }
            } else {
                false
            }
        } else {
            false
        }
    }

    // Gets commitment i.e. root of a subtree of a specified type in a specified SidechainTreeAlive
    // Returns None if get_sctc couldn't get SidechainTreeCeased with a specified ID
    fn scta_get_subtree_commitment(&mut self, sc_id_bytes: &[u8], subtree_type: SidechainAliveSubtreeType) -> Option<FieldElement> {
        let sc_id = SerializationUtils::from_bytes(sc_id_bytes).ok()?;
        if let Some(sc_tree) = self.get_scta_mut(&sc_id){
            Some(
                match subtree_type {
                    SidechainAliveSubtreeType::FWT  => sc_tree.get_fwt_commitment(),
                    SidechainAliveSubtreeType::BWTR => sc_tree.get_bwtr_commitment(),
                    SidechainAliveSubtreeType::CERT => sc_tree.get_cert_commitment(),
                    SidechainAliveSubtreeType::SCC  => sc_tree.get_scc() // just SCC value instead of commitment
                }
            )
        } else {
            None
        }
    }

    // Gets commitment i.e. root of a subtree of a specified type in a specified SidechainTreeCeased
    // Returns None if get_sctc couldn't get SidechainTreeCeased with a specified ID
    fn sctc_get_subtree_commitment(&mut self, sc_id_bytes: &[u8]) -> Option<FieldElement> {
        let sc_id = SerializationUtils::from_bytes(sc_id_bytes).ok()?;
        if let Some(sctc) = self.get_sctc_mut(&sc_id){
            Some(sctc.get_csw_commitment())
        } else {
            None
        }
    }

    // Gets all leaves of a subtree of a specified type in a specified SidechainTreeAlive
    // Returns None if there is no SidechainTreeAlive with a specified ID
    fn scta_get_subtree_leaves(&mut self, sc_id_bytes: &[u8], subtree_type: SidechainAliveSubtreeType) -> Option<Vec<FieldElement>> {
        let sc_id = SerializationUtils::from_bytes(sc_id_bytes).ok()?;
        if let Some(sc_tree) = self.get_scta_mut(&sc_id){
            Some(
                match subtree_type {
                    SidechainAliveSubtreeType::FWT  => sc_tree.get_fwt_leaves(),
                    SidechainAliveSubtreeType::BWTR => sc_tree.get_bwtr_leaves(),
                    SidechainAliveSubtreeType::CERT => sc_tree.get_cert_leaves(),
                    SidechainAliveSubtreeType::SCC  => panic!("There are no leaves for SCC")
                }
            )
        } else {
            None
        }
    }

    // Gets internal commitment-related data needed for building SC-Commitment for a specified by ID sidechain
    // Returns None if specified sidechain is not present in CommitmentTree
    fn get_sc_data(&mut self, sc_id: &FieldElement) -> Option<ScCommitmentData> {
        if let Some(sct) = self.get_scta_mut(sc_id){
            Some(
                ScCommitmentData::create_alive(
                    sct.get_fwt_commitment(),
                    sct.get_bwtr_commitment(),
                    sct.get_cert_commitment(),
                    sct.get_scc()
                )
            )
        } else if let Some(sctc) = self.get_sctc_mut(sc_id){
            Some(
                ScCommitmentData::create_ceased(
                    sctc.get_csw_commitment()
                )
            )
        } else {
            None
        }
    }

    // Gets commitment of a specified SidechainTreeAlive/SidechainTreeCeased
    // Returns None if SidechainTreeAlive/SidechainTreeCeased with a specified ID doesn't exist in a current CommitmentTree
    fn get_sc_commitment_internal(&mut self, sc_id: &FieldElement) -> Option<FieldElement> {
        if let Some(sct) = self.get_scta_mut(sc_id){
            Some(sct.get_commitment())
        } else if let Some(sctc) = self.get_sctc_mut(sc_id){
            Some(sctc.get_commitment())
        } else {
            None
        }
    }

    // Returns an indexed list of lexicographically ordered SC-IDs for all contained SCTAs and SCTCs
    fn get_indexed_sc_ids(&self) -> Vec<(usize, &FieldElement)> {
        // List of all SCTAs and SCTCs IDs merged together
        let mut ids: Vec<&FieldElement> = self.alive_sc_trees.iter().map(|sc| sc.id()).chain(
            self.ceased_sc_trees.iter().map(|sc| sc.id())
        ).collect();
        // Ordering IDs
        ids.sort();
        // Zip sorted IDs with indexes
        ids.into_iter().enumerate().collect()
    }

<<<<<<< HEAD
    // Build SMT with ID-ordered SC-commitments as its leafs
    fn build_commitments_tree(&mut self) -> Option<GingerMHT> {
        if let Ok(mut cmt) = new_mt(CMT_SMT_HEIGHT){
=======
    // Build MT with ID-ordered SC-commitments as its leafs
    fn build_commitments_tree(&mut self) -> Option<FieldElementsMT> {
        if let Ok(mut cmt) = new_mt(CMT_MT_HEIGHT){
>>>>>>> c3898c68
            let ids = self.get_indexed_sc_ids().into_iter().map(|s| *s.1).collect::<Vec<FieldElement>>();
            for id in ids {
                cmt.append(self.get_sc_commitment_internal(&id).unwrap()); // SCTAs/SCTCs with such IDs exist, so unwrap() is safe here
            }
            Some(cmt)
        } else {
            None
        }
    }

    // Gets index of an MT leaf for a specified SC-ID
    // Returns None if sidechain with a specified ID is absent in a current CommitmentTree
    // NOTE: index is a position of the SC-ID inside of a sorted SC-IDs list
    fn sc_id_to_index(&mut self, sc_id: &FieldElement) -> Option<usize> {
        if let Some(i_id) = self.get_indexed_sc_ids().iter()
            .find(|(_, id)| sc_id == *id){
            Some(i_id.0)
        } else {
            None
        }
    }

    // Gets a mutable reference to a current sc-commitments tree
    // Builds sc-commitments tree in case of its absence
    fn get_commitments_tree(&mut self) -> Option<&mut GingerMHT> {
        // build or rebuild a sidechain-commitments tree if there were updates of sc-subtrees
        if self.commitments_tree.is_none() {
            self.commitments_tree = self.build_commitments_tree()
        }
        self.commitments_tree.as_mut()
    }

    // For a given absent ID gets smaller and bigger neighbours in pair with their positions in a sorted list of existing SC-IDs
    // If absent ID is smaller then any of existing SC-IDs then a left neighbour is None
    // If absent ID is bigger then any of existing SC-IDs then a right neighbour is None
    // If there are no sidechains or a sidechain with a specified ID exists in a current CommitmentTree, returns (None, None)
    fn get_neighbours_for_absent(&self, absent_id: &FieldElement) -> Option<(Option<(usize, FieldElement)>, Option<(usize, FieldElement)>)> {
        let sc_ids = self.get_indexed_sc_ids();
        // Check that given ID is really absent in this list
        if sc_ids.iter().find(|(_, id)| *id == absent_id).is_none() {
            // Check that sidechains-IDs list is non-empty
            if !sc_ids.is_empty(){
                // Returns a tuple with a copy of SC-ID
                fn copy(index_idref: (usize, &FieldElement)) -> (usize, FieldElement){
                    (index_idref.0, *index_idref.1)
                }
                // Find a bigger neighbour of the absent_id
                let bigger_id = sc_ids.iter().find(|(_, id)| *id > absent_id);
                Some( // Return a pair of neighbours according to a relative position of absent_id in sorted SC-IDs list
                    if bigger_id.is_none(){
                        // There is no bigger neighbour, so the last, i.e. the biggest existing SC-ID is the lesser neighbour
                        (Some(copy(sc_ids[sc_ids.len() - 1])), None)
                    } else {
                        let right = bigger_id.unwrap().to_owned();
                        let right_index = right.0;
                        if right_index == 0 {
                            // There is no lesser neighbour, so the first i.e. the smallest existing SC-ID is the bigger neighbour
                            (None, Some(copy(right)))
                        } else {
                            // The lesser neighbour is the previous one
                            (Some(copy(sc_ids[right_index - 1])), Some(copy(right)))
                        }
                    }
                )
            } else {
                Some((None, None)) // return empty neighbours if there are no sidechains
            }
        } else {
            None // there are no neighbours for non-absent SC-ID
        }
    }
}

#[cfg(test)]
mod test {
    use algebra::{Field, UniformRand};
    use crate::{
        type_mapping::FieldElement,
        commitment_tree::CommitmentTree,
        utils::{
            commitment_tree::rand_vec,
            serialization::SerializationUtils,
        },
    };
    use rand::Rng;
    use std::convert::TryFrom;
    use crate::commitment_tree::proofs::{ScExistenceProof, ScAbsenceProof};

    // Generates a random FieldElement and serializes it into a byte-array
    fn rand_fe_bytes() -> Vec<u8>{
        SerializationUtils::as_bytes(&FieldElement::rand(&mut rand::thread_rng())).unwrap()
    }

    // Creates a sequence of FieldElements with values [0, 1, 2, 3, 4]
    fn get_fe_0_4() -> Vec<FieldElement>{
        let fe0 = FieldElement::zero();
        let fe1 = FieldElement::one();
        let fe2 = FieldElement::one() + fe1;
        let fe3 = FieldElement::one() + fe2;
        let fe4 = FieldElement::one() + fe3;
        vec![fe0, fe1, fe2, fe3, fe4]
    }

    #[test]
    fn commitment_tree_tests(){
        let mut cmt = CommitmentTree::create();
        let fe = get_fe_0_4();
        // Initial order of IDs is reversed, i.e. vec![3, 2, 1, 0] to test SCIDs-ordering functionality
        let sc_ids: Vec<Vec<u8>> = fe.iter().take(4).rev().map(
            |elem| SerializationUtils::as_bytes(elem).unwrap()
        ).collect();
        let non_existing_sc_id = SerializationUtils::as_bytes(&fe[4]).unwrap();

        sc_ids.iter().for_each(|fe| println!("{:?}", <FieldElement as SerializationUtils>::from_bytes(fe).unwrap()));

        // Initial commitment_tree value of an empty CMT
        let empty_comm = cmt.get_commitment().unwrap();

        // Initial SCT commitments are empty due to absence of such SCTs
        assert_eq!(cmt.get_fwt_commitment (&sc_ids[0]), None);
        assert_eq!(cmt.get_bwtr_commitment(&sc_ids[1]), None);
        assert_eq!(cmt.get_cert_commitment(&sc_ids[2]), None);
        assert_eq!(cmt.get_csw_commitment (&sc_ids[3]), None);

        // Set values in corresponding subtrees with transparent creation of the SCTs with specified IDs
        assert!(cmt.add_fwt_leaf(&sc_ids[0], &fe[1]));
        assert!(cmt.add_bwtr_leaf(&sc_ids[1], &fe[2]));
        assert!(cmt.add_cert_leaf(&sc_ids[2], &fe[3]));
        assert!(cmt.add_csw_leaf(&sc_ids[3], &fe[4]));

        // All updated subtrees should have the same leaves as what have been added
        assert_eq!(cmt.get_fwt_leaves(&sc_ids[0]).unwrap(), vec![fe[1]]);
        assert_eq!(cmt.get_bwtr_leaves(&sc_ids[1]).unwrap(), vec![fe[2]]);
        assert_eq!(cmt.get_cert_leaves(&sc_ids[2]).unwrap(), vec![fe[3]]);

        // All non-updated subtrees should have empty list of leaves
        assert!(cmt.get_fwt_leaves(&sc_ids[1]).unwrap().is_empty());
        assert!(cmt.get_bwtr_leaves(&sc_ids[2]).unwrap().is_empty());
        assert!(cmt.get_cert_leaves(&sc_ids[0]).unwrap().is_empty());

        // There should not be any leaves for nonexisting subtrees
        assert!(cmt.get_fwt_leaves(&non_existing_sc_id).is_none());
        assert!(cmt.get_bwtr_leaves(&non_existing_sc_id).is_none());
        assert!(cmt.get_cert_leaves(&non_existing_sc_id).is_none());

        // All updated subtrees should have non-empty subtrees roots
        assert!(cmt.get_fwt_commitment (&sc_ids[0]).is_some());
        assert!(cmt.get_bwtr_commitment(&sc_ids[1]).is_some());
        assert!(cmt.get_cert_commitment(&sc_ids[2]).is_some());
        assert!(cmt.get_csw_commitment (&sc_ids[3]).is_some());

        // There should not be any roots for nonexisting subtrees
        assert!(cmt.get_fwt_commitment (&non_existing_sc_id).is_none());
        assert!(cmt.get_bwtr_commitment(&non_existing_sc_id).is_none());
        assert!(cmt.get_cert_commitment(&non_existing_sc_id).is_none());
        assert!(cmt.get_csw_commitment (&non_existing_sc_id).is_none());

        // All updated SCTs should have non-empty commitments
        sc_ids.iter().for_each(|sc_id|
            assert!(cmt.get_sc_commitment(sc_id).is_some())
        );

        // There is no SCT for ID which wasn't added during previous calls
        assert!(cmt.get_sc_commitment(&non_existing_sc_id).is_none());

        // No CSW data can be added to any SCT
        assert!(!cmt.add_csw_leaf(&sc_ids[0], &fe[1]));
        assert!(!cmt.add_csw_leaf(&sc_ids[1], &fe[1]));
        assert!(!cmt.add_csw_leaf(&sc_ids[2], &fe[1]));

        // No SCT-related data can be added to SCTC
        assert!(!cmt.add_fwt_leaf(&sc_ids[3], &fe[1]));
        assert!(!cmt.add_bwtr_leaf(&sc_ids[3], &fe[1]));
        assert!(!cmt.add_cert_leaf(&sc_ids[3], &fe[1]));

        // Updating SCC in the first SCT and checking that commitment of this tree also has been updated
        let comm_without_scc = cmt.get_sc_commitment(&sc_ids[0]);
        cmt.set_scc(&sc_ids[0], &fe[1]);
        assert_eq!(cmt.get_scc(&sc_ids[0]).unwrap(), fe[1]);
        assert_ne!(comm_without_scc, cmt.get_sc_commitment(&sc_ids[0]));

        // Commitment of the updated CMT has non-empty value
        assert_ne!(empty_comm, cmt.get_commitment().unwrap());

        // There is no existence-proof for a non-existing SC-ID
        assert!(cmt.get_sc_existence_proof(&non_existing_sc_id).is_none());

        // Creating a valid existence proof
        let existence_proof = cmt.get_sc_existence_proof(&sc_ids[0]);
        assert!(existence_proof.is_some());

        // Serializing and deserializing the generated existence proof
        let existence_proof_deserialized =
            ScExistenceProof::from_bytes(
                &existence_proof.as_ref().unwrap().to_bytes()
            );
        assert!(existence_proof_deserialized.is_ok());
        assert_eq!(existence_proof.as_ref().unwrap(), existence_proof_deserialized.as_ref().unwrap());

        // Verification of a valid deserialized existence-proof
        assert!(CommitmentTree::verify_sc_commitment(
            cmt.get_sc_commitment(&sc_ids[0]).as_ref().unwrap(),
            &existence_proof_deserialized.unwrap(),
            cmt.get_commitment().as_ref().unwrap()));
    }

    #[test]
    fn sc_absence_proofs_tests(){
        let sc_id: Vec<Vec<u8>> = get_fe_0_4().iter().map(|elem|
            SerializationUtils::as_bytes(elem).unwrap()
        ).collect();
        let leaf = FieldElement::one();

        let mut cmt = CommitmentTree::create();

        // Getting commitment for empty CMT
        let commitment_empty = cmt.get_commitment();
        //------------------------------------------------------------------------------------------
        // Creating and validating absence proof in case of an empty CMT; Any SC-ID is absent in such a CMT
        let proof_empty = cmt.get_sc_absence_proof(&sc_id[0]);
        assert!(proof_empty.is_some());

        // Serializing and deserializing the generated proof
        let proof_empty_deserialized =
            ScAbsenceProof::from_bytes(
                &proof_empty.as_ref().unwrap().to_bytes()
            );
        assert_eq!(proof_empty.as_ref().unwrap(), proof_empty_deserialized.as_ref().unwrap());

        // Verification of a valid deserialized absence-proof
        assert!(CommitmentTree::verify_sc_absence(
            &sc_id[0],
            proof_empty_deserialized.as_ref().unwrap(),
            commitment_empty.as_ref().unwrap())
        );

        //------------------------------------------------------------------------------------------
        // Initializing Commitment Tree
        // NOTE: Here index is the same as FieldElement-value of corresponding scId

        // Creating two SC-Trees with IDs: 1 and 3
        assert!(cmt.add_fwt_leaf(&sc_id[1], &leaf));
        assert!(cmt.add_csw_leaf(&sc_id[3], &leaf));

        // Getting commitment for all SC-trees
        let commitment = cmt.get_commitment();

        // There is no absence-proof for an existing SC-ID
        assert!(cmt.get_sc_absence_proof(&sc_id[1]).is_none());

        // Empty proof is not valid for a non-empty Commitment Tree
        assert!(!CommitmentTree::verify_sc_absence(
            &sc_id[0],
            proof_empty.as_ref().unwrap(),
            commitment.as_ref().unwrap())
        );
        //------------------------------------------------------------------------------------------
        // Creating and validating absence proof for non-existing ID which value is smaller than any existing ID
        let proof_leftmost = cmt.get_sc_absence_proof(&sc_id[0]);
        assert!(proof_leftmost.is_some());

        // Serializing and deserializing the generated proof
        let proof_leftmost_deserialized =
            ScAbsenceProof::from_bytes(
                &proof_leftmost.as_ref().unwrap().to_bytes()
            );
        assert_eq!(proof_leftmost.as_ref().unwrap(), proof_leftmost_deserialized.as_ref().unwrap());

        // Verification of a valid deserialized absence-proof
        assert!(CommitmentTree::verify_sc_absence(
            &sc_id[0],
            proof_leftmost_deserialized.as_ref().unwrap(),
            commitment.as_ref().unwrap())
        );

        //------------------------------------------------------------------------------------------
        // Creating and validating absence proof for non-existing ID which value is between existing IDs
        let proof_midst = cmt.get_sc_absence_proof(&sc_id[2]);
        assert!(proof_midst.is_some());

        // Serializing and deserializing the generated proof
        let proof_midst_deserialized =
            ScAbsenceProof::from_bytes(
                &proof_midst.as_ref().unwrap().to_bytes()
            );
        assert_eq!(proof_midst.as_ref().unwrap(), proof_midst_deserialized.as_ref().unwrap());

        // Verification of a valid deserialized absence-proof
        assert!(CommitmentTree::verify_sc_absence(
            &sc_id[2],
            proof_midst_deserialized.as_ref().unwrap(),
            commitment.as_ref().unwrap())
        );

        //------------------------------------------------------------------------------------------
        // Creating and validating absence proof for non-existing ID which value is bigger than any existing ID
        let proof_rightmost = cmt.get_sc_absence_proof(&sc_id[4]);
        assert!(proof_rightmost.is_some());

        // Serializing and deserializing the generated proof
        let proof_rightmost_deserialized =
            ScAbsenceProof::from_bytes(
                &proof_rightmost.as_ref().unwrap().to_bytes()
            );
        assert_eq!(proof_rightmost.as_ref().unwrap(), proof_rightmost_deserialized.as_ref().unwrap());

        // Verification of a valid deserialized absence-proof
        assert!(CommitmentTree::verify_sc_absence(
            &sc_id[4],
            proof_rightmost_deserialized.as_ref().unwrap(),
            commitment.as_ref().unwrap())
        );
    }

    #[test]
    fn data_adding_tests(){
        let mut rng = rand::thread_rng();
        let mut cmt = CommitmentTree::create();

        let comm0 = cmt.get_commitment();

        assert!(
            cmt.add_fwt(
                &rand_fe_bytes(),
                rng.gen(),
                &rand_vec(32),
                &rand_vec(32),
                rng.gen()
            )
        );

        // Checking that CommitmentTree is really updated
        let comm1 = cmt.get_commitment();
        assert_ne!(comm0, comm1);

        assert!(
            cmt.add_bwtr(
                &rand_fe_bytes(),
                rng.gen(),
                &rand_vec(32),
                &rand_vec(32),
                &rand_vec(32),
                rng.gen()
            )
        );

        let comm2 = cmt.get_commitment();
        assert_ne!(comm1, comm2);

        let bt = (rng.gen::<i64>(), <[u8; 20]>::try_from(rand_vec(20).as_slice()).unwrap());
        assert!(
            cmt.add_cert(
                &rand_fe_bytes(),
                rng.gen(),
                rng.gen(),
                &rand_vec(20),
                &vec![bt, bt],
                &rand_vec(32),
                &rand_vec(32)
            )
        );

        let comm3 = cmt.get_commitment();
        assert_ne!(comm2, comm3);

        assert!(
            cmt.add_scc(
                &rand_fe_bytes(),
                rng.gen(),
                &rand_vec(32),
                rng.gen(),
                &rand_vec(32),
                Some(&rand_vec(32)),
                &rand_vec(1544),
                Some(&rand_vec(1544)),
                Some(&rand_vec(1544)),
                &rand_vec(32),
                rng.gen()
            )
        );

        let comm4 = cmt.get_commitment();
        assert_ne!(comm3, comm4);

        assert!(
            cmt.add_csw(
                &rand_fe_bytes(),
                rng.gen(),
                &rand_vec(32),
                &rand_vec(20),
                &rand_vec(32)
            )
        );

        assert_ne!(comm4, cmt.get_commitment());
    }
}<|MERGE_RESOLUTION|>--- conflicted
+++ resolved
@@ -1,93 +1,25 @@
-<<<<<<< HEAD
-use primitives::{FieldBasedMerkleTreePath, FieldBasedMerkleTree, FieldBasedMHTPath};
-use crate::{
-    type_mapping::*,
-    commitment_tree::{
-        sidechain_tree_alive::{SidechainTreeAlive, SidechainAliveSubtreeType},
-        sidechain_tree_ceased::SidechainTreeCeased,
-        hashers::{hash_fwt, hash_bwtr, hash_scc, hash_cert, hash_csw}
-    },
-    utils::{
-        commitment_tree::{pow2, new_mt},
-        serialization::SerializationUtils
-    },
+use primitives::{
+    FieldBasedMerkleTreePath, FieldBasedMerkleTree
 };
-
-pub mod sidechain_tree_alive;
-pub mod sidechain_tree_ceased;
-=======
-use primitives::{merkle_tree::field_based_mht::FieldBasedMerkleTreeParameters, FieldBasedMerkleTreePrecomputedEmptyConstants, FieldBasedMerkleTreePath, FieldBasedOptimizedMHT, BatchFieldBasedMerkleTreeParameters, FieldBasedMerkleTree, FieldBasedMHTPath};
 use crate::commitment_tree::sidechain_tree_alive::{SidechainTreeAlive, SidechainAliveSubtreeType};
 use crate::commitment_tree::sidechain_tree_ceased::SidechainTreeCeased;
 use crate::commitment_tree::proofs::{ScExistenceProof, ScAbsenceProof, ScCommitmentData, ScNeighbour};
 use crate::commitment_tree::hashers::{hash_fwt, hash_bwtr, hash_scc, hash_cert, hash_csw};
-use crate::commitment_tree::utils::{pow2, new_mt, fe_from_bytes};
+use crate::type_mapping::*;
+use crate::utils::commitment_tree::{pow2, new_mt, fe_from_bytes};
 
 pub mod sidechain_tree_alive;
 pub mod sidechain_tree_ceased;
 pub mod proofs;
->>>>>>> c3898c68
 pub mod hashers;
-pub mod utils;
-
-//--------------------------------------------------------------------------------------------------
-<<<<<<< HEAD
-// Commitment Tree
-//--------------------------------------------------------------------------------------------------
-// Tunable parameters
-pub const CMT_SMT_HEIGHT: usize = 12;
-const CMT_SMT_CAPACITY:   usize = pow2(CMT_SMT_HEIGHT);
-
-// Proof of existence of some SidechainTreeAlive/SidechainTreeCeased inside of a CommitmentTree;
-// Actually it is a Merkle Path of SidechainTreeAlive/SidechainTreeCeased in a CommitmentTree
-pub struct ScExistenceProof{
-    mpath: FieldBasedMHTPath<GingerMHTParams>
-}
-// Proof of absence of some Sidechain-ID inside of a CommitmentTree;
-// Contains one or two neighbours of an absent ID
-pub struct ScAbsenceProof{
-    left:  Option<(FieldElement, FieldBasedMHTPath<GingerMHTParams>)>, // a smaller ID of an existing SC together with Merkle Path of its SC-commitment
-    right: Option<(FieldElement, FieldBasedMHTPath<GingerMHTParams>)>  // a bigger ID of an existing SC together with Merkle Path of its SC-commitment
-}
-=======
-// Underlying FieldElement, FieldHash, FieldBatchHash and field-related MHT-parameters
-//--------------------------------------------------------------------------------------------------
-use algebra::fields::tweedle::Fr as FieldElement;
-use primitives::{
-    TweedleFrPoseidonHash as FieldHash,
-    TweedleFrBatchPoseidonHash as FieldBatchHash,
-    merkle_tree::field_based_mht::parameters::tweedle_fr::TWEEDLE_MHT_POSEIDON_PARAMETERS as MHT_PARAMETERS
-};
-//--------------------------------------------------------------------------------------------------
-// Parameters for a Field-based Merkle Tree
-//--------------------------------------------------------------------------------------------------
-#[derive(Debug, Clone)]
-pub struct GingerMerkleTreeParameters;
-
-// Parameters of an underlying FieldElement-based Sparse Merkle Tree
-impl FieldBasedMerkleTreeParameters for GingerMerkleTreeParameters {
-    type Data = FieldElement;
-    type H = FieldHash;
-    const MERKLE_ARITY: usize = 2;
-    const EMPTY_HASH_CST: Option<FieldBasedMerkleTreePrecomputedEmptyConstants<'static, Self::H>> =
-        Some(MHT_PARAMETERS);
-}
-
-impl BatchFieldBasedMerkleTreeParameters for GingerMerkleTreeParameters {
-    type BH = FieldBatchHash;
-}
-
-// FieldElement-based Merkle Tree
-pub type FieldElementsMT = FieldBasedOptimizedMHT<GingerMerkleTreeParameters>;
-pub type MerklePath = FieldBasedMHTPath<GingerMerkleTreeParameters>;
+
 //--------------------------------------------------------------------------------------------------
 // Commitment Tree
 //--------------------------------------------------------------------------------------------------
 // Tunable parameters
 pub const CMT_MT_HEIGHT: usize = 12;
 const CMT_MT_CAPACITY: usize = pow2(CMT_MT_HEIGHT);
-const CMT_EMPTY_COMMITMENT: &FieldElement = &MHT_PARAMETERS.nodes[CMT_MT_HEIGHT];
->>>>>>> c3898c68
+const CMT_EMPTY_COMMITMENT: &FieldElement = &GINGER_MHT_POSEIDON_PARAMETERS.nodes[CMT_MT_HEIGHT];
 
 pub struct CommitmentTree {
     alive_sc_trees:   Vec<SidechainTreeAlive>,   // list of Alive Sidechain Trees
@@ -289,7 +221,7 @@
     // Gets commitment of a specified SidechainTreeAlive/SidechainTreeCeased
     // Returns None if SidechainTreeAlive/SidechainTreeCeased with a specified ID doesn't exist in a current CommitmentTree
     pub fn get_sc_commitment(&mut self, sc_id_bytes: &[u8]) -> Option<FieldElement> {
-        self.get_sc_commitment_internal(&SerializationUtils::from_bytes(sc_id_bytes).ok()?)
+        self.get_sc_commitment_internal(&fe_from_bytes(sc_id_bytes).ok()?)
     }
 
     // Gets commitment for a CommitmentTree
@@ -307,7 +239,7 @@
     // Returns None if sidechain with a specified ID is absent in a current CommitmentTree,
     //              if get_commitments_tree or get_merkle_path returned None
     pub fn get_sc_existence_proof(&mut self, sc_id_bytes: &[u8]) -> Option<ScExistenceProof> {
-        let sc_id = SerializationUtils::from_bytes(sc_id_bytes).ok()?;
+        let sc_id = fe_from_bytes(sc_id_bytes).ok()?;
         if let Some(index) = self.sc_id_to_index(&sc_id){
             if let Some(tree) = self.get_commitments_tree(){
                 Some(
@@ -328,19 +260,12 @@
     //              if absent_id is not really absent,
     //              if some internal error occurred
     pub fn get_sc_absence_proof(&mut self, absent_id_bytes: &[u8]) -> Option<ScAbsenceProof> {
-<<<<<<< HEAD
-        let absent_id = SerializationUtils::from_bytes(absent_id_bytes).ok()?;
-        let (left, right) = self.get_neighbours_for_absent(&absent_id);
-        if left.is_some() || right.is_some(){
-            if let Some(tree) = self.get_commitments_tree(){
-=======
         let absent_id = fe_from_bytes(absent_id_bytes).ok()?;
         let (left, right) = self.get_neighbours_for_absent(&absent_id)?;
         let tree = self.get_commitments_tree()?.finalize();
 
         let mut get_neighbour = |index_id: Option<(usize, FieldElement)>|{
             if let Some((index, id)) = index_id {
->>>>>>> c3898c68
                 Some(
                     ScNeighbour::create(
                         id,
@@ -373,42 +298,6 @@
     // Verifies proof of sidechain non-inclusion into a specified CommitmentTree
     // Takes sidechain ID, sidechain absence proof and a root of CommitmentTree - CMT-commitment
     // Returns true if proof is correct, false otherwise
-<<<<<<< HEAD
-    pub fn verify_sc_absence(&mut self, absent_id_bytes: &[u8], proof: &ScAbsenceProof, commitment: &FieldElement) -> bool {
-        if let Ok(absent_id) = SerializationUtils::from_bytes(absent_id_bytes){
-            if proof.left.is_some() && proof.right.is_some(){
-                let (left_id, left_mpath) = proof.left.as_ref().unwrap();
-                let (right_id, right_mpath) = proof.right.as_ref().unwrap();
-
-                // Validating Merkle Paths of SC-commitments for the given SC-IDs
-                let left_path_status = left_mpath.verify(CMT_SMT_HEIGHT, &self.get_sc_commitment_internal(left_id).unwrap(), commitment);
-                let right_path_status = right_mpath.verify(CMT_SMT_HEIGHT, &self.get_sc_commitment_internal(right_id).unwrap(), commitment);
-
-                left_id < right_id
-                    && left_id < &absent_id && &absent_id < right_id
-                    && left_path_status.is_ok() && left_path_status.unwrap() == true
-                    && right_path_status.is_ok() && right_path_status.unwrap() == true
-                    && left_mpath.leaf_index() + 1 == right_mpath.leaf_index() // the smaller and bigger IDs have adjacent positions in SMT
-
-            } else if proof.left.is_some() {
-                let (left_id, left_mpath) = proof.left.as_ref().unwrap();
-                let left_path_status = left_mpath.verify(CMT_SMT_HEIGHT, &self.get_sc_commitment_internal(left_id).unwrap(), commitment);
-
-                left_id < &absent_id
-                    && left_path_status.is_ok() && left_path_status.unwrap() == true
-                    && (left_mpath.is_rightmost() || left_mpath.is_non_empty_rightmost()) // is a last leaf in SMT or a last non-empty leaf in SMT
-
-            } else if proof.right.is_some() {
-                let (right_id, right_mpath) = proof.right.as_ref().unwrap();
-                let right_path_status = right_mpath.verify(CMT_SMT_HEIGHT, &self.get_sc_commitment_internal(right_id).unwrap(), commitment);
-
-                &absent_id < right_id
-                    && right_path_status.is_ok() && right_path_status.unwrap() == true
-                    && right_mpath.is_leftmost() // the bigger ID is the smallest one in SMT
-
-            } else {
-                panic!("Left and Right IDs can't be absent together in ScAbsenceProof")
-=======
     pub fn verify_sc_absence(absent_id_bytes: &[u8], proof: &ScAbsenceProof, commitment: &FieldElement) -> bool {
         // Parsing bytes of absent_id as FieldElement
         if let Ok(absent_id) = fe_from_bytes(absent_id_bytes){
@@ -418,7 +307,7 @@
             ){
                 // Getting SC-commitments for the given SC-IDs
                 if let (Some(left_sc_commitment),
-                        Some(right_sc_commitment)) = (
+                    Some(right_sc_commitment)) = (
                     left.sc_data.get_sc_commitment(&left.id),
                     right.sc_data.get_sc_commitment(&right.id)
                 ){
@@ -427,7 +316,7 @@
                     let right_path_status = right.mpath.verify(CMT_MT_HEIGHT, &right_sc_commitment, commitment);
 
                     // `left.id < right.id` is verified transitively with `left.id < absent_id && absent_id < right.id`
-                       left.id < absent_id && absent_id < right.id
+                    left.id < absent_id && absent_id < right.id
                         && left_path_status.is_ok() && left_path_status.unwrap() == true
                         && right_path_status.is_ok() && right_path_status.unwrap() == true
                         && left.mpath.leaf_index() + 1 == right.mpath.leaf_index() // the smaller and bigger IDs have adjacent positions in MT
@@ -442,7 +331,7 @@
 
                     left.id < absent_id
                         && left_path_status.is_ok() && left_path_status.unwrap() == true
-                        && (left.mpath.is_rightmost() || left.mpath.is_non_empty_rightmost()) // is a last leaf in MT or a last non-empty leaf in MT
+                        && (left.mpath.is_rightmost() || left.mpath.are_right_leaves_empty()) // is a last leaf in MT or a last non-empty leaf in MT
                 } else {
                     false // couldn't build sc_commitment
                 }
@@ -463,7 +352,6 @@
             else {
                 // Empty proof is valid only for an empty CMT
                 commitment == CMT_EMPTY_COMMITMENT
->>>>>>> c3898c68
             }
         } else {
             false // couldn't parse absent_id_bytes
@@ -565,7 +453,7 @@
     // Adds leaf to a subtree of a specified type in a specified SidechainTreeAlive
     // Returns false if there is SidechainTreeCeased with the same ID or if get_sct_mut couldn't get SidechainTreeAlive with a specified ID
     fn scta_add_subtree_leaf(&mut self, sc_id_bytes: &[u8], leaf: &FieldElement, subtree_type: SidechainAliveSubtreeType) -> bool {
-        if let Ok(sc_id) = SerializationUtils::from_bytes(sc_id_bytes){
+        if let Ok(sc_id) = fe_from_bytes(sc_id_bytes){
             if !self.is_present_sctc(&sc_id) { // there shouldn't be SCTC with the same ID
                 if let Some(sct) = self.get_add_scta_mut(&sc_id){
                     let result = match subtree_type {
@@ -591,7 +479,7 @@
     // Adds leaf to a CSW-subtree of a specified SidechainTreeCeased
     // Returns false if there is SidechainTreeAlive with the same ID or if get_sctc_mut couldn't get SidechainTreeCeased with a specified ID
     fn sctc_add_subtree_leaf(&mut self, sc_id_bytes: &[u8], leaf: &FieldElement) -> bool {
-        if let Ok(sc_id) = SerializationUtils::from_bytes(sc_id_bytes){
+        if let Ok(sc_id) = fe_from_bytes(sc_id_bytes){
             if !self.is_present_scta(&sc_id) { // there shouldn't be SCTA with the same ID
                 if let Some(sctc) = self.get_add_sctc_mut(&sc_id){
                     let result = sctc.add_csw(leaf);
@@ -612,7 +500,7 @@
     // Gets commitment i.e. root of a subtree of a specified type in a specified SidechainTreeAlive
     // Returns None if get_sctc couldn't get SidechainTreeCeased with a specified ID
     fn scta_get_subtree_commitment(&mut self, sc_id_bytes: &[u8], subtree_type: SidechainAliveSubtreeType) -> Option<FieldElement> {
-        let sc_id = SerializationUtils::from_bytes(sc_id_bytes).ok()?;
+        let sc_id = fe_from_bytes(sc_id_bytes).ok()?;
         if let Some(sc_tree) = self.get_scta_mut(&sc_id){
             Some(
                 match subtree_type {
@@ -630,7 +518,7 @@
     // Gets commitment i.e. root of a subtree of a specified type in a specified SidechainTreeCeased
     // Returns None if get_sctc couldn't get SidechainTreeCeased with a specified ID
     fn sctc_get_subtree_commitment(&mut self, sc_id_bytes: &[u8]) -> Option<FieldElement> {
-        let sc_id = SerializationUtils::from_bytes(sc_id_bytes).ok()?;
+        let sc_id = fe_from_bytes(sc_id_bytes).ok()?;
         if let Some(sctc) = self.get_sctc_mut(&sc_id){
             Some(sctc.get_csw_commitment())
         } else {
@@ -641,7 +529,7 @@
     // Gets all leaves of a subtree of a specified type in a specified SidechainTreeAlive
     // Returns None if there is no SidechainTreeAlive with a specified ID
     fn scta_get_subtree_leaves(&mut self, sc_id_bytes: &[u8], subtree_type: SidechainAliveSubtreeType) -> Option<Vec<FieldElement>> {
-        let sc_id = SerializationUtils::from_bytes(sc_id_bytes).ok()?;
+        let sc_id = fe_from_bytes(sc_id_bytes).ok()?;
         if let Some(sc_tree) = self.get_scta_mut(&sc_id){
             Some(
                 match subtree_type {
@@ -703,15 +591,9 @@
         ids.into_iter().enumerate().collect()
     }
 
-<<<<<<< HEAD
-    // Build SMT with ID-ordered SC-commitments as its leafs
+    // Build MT with ID-ordered SC-commitments as its leafs
     fn build_commitments_tree(&mut self) -> Option<GingerMHT> {
-        if let Ok(mut cmt) = new_mt(CMT_SMT_HEIGHT){
-=======
-    // Build MT with ID-ordered SC-commitments as its leafs
-    fn build_commitments_tree(&mut self) -> Option<FieldElementsMT> {
         if let Ok(mut cmt) = new_mt(CMT_MT_HEIGHT){
->>>>>>> c3898c68
             let ids = self.get_indexed_sc_ids().into_iter().map(|s| *s.1).collect::<Vec<FieldElement>>();
             for id in ids {
                 cmt.append(self.get_sc_commitment_internal(&id).unwrap()); // SCTAs/SCTCs with such IDs exist, so unwrap() is safe here
@@ -761,20 +643,20 @@
                 // Find a bigger neighbour of the absent_id
                 let bigger_id = sc_ids.iter().find(|(_, id)| *id > absent_id);
                 Some( // Return a pair of neighbours according to a relative position of absent_id in sorted SC-IDs list
-                    if bigger_id.is_none(){
-                        // There is no bigger neighbour, so the last, i.e. the biggest existing SC-ID is the lesser neighbour
-                        (Some(copy(sc_ids[sc_ids.len() - 1])), None)
-                    } else {
-                        let right = bigger_id.unwrap().to_owned();
-                        let right_index = right.0;
-                        if right_index == 0 {
-                            // There is no lesser neighbour, so the first i.e. the smallest existing SC-ID is the bigger neighbour
-                            (None, Some(copy(right)))
-                        } else {
-                            // The lesser neighbour is the previous one
-                            (Some(copy(sc_ids[right_index - 1])), Some(copy(right)))
-                        }
-                    }
+                      if bigger_id.is_none(){
+                          // There is no bigger neighbour, so the last, i.e. the biggest existing SC-ID is the lesser neighbour
+                          (Some(copy(sc_ids[sc_ids.len() - 1])), None)
+                      } else {
+                          let right = bigger_id.unwrap().to_owned();
+                          let right_index = right.0;
+                          if right_index == 0 {
+                              // There is no lesser neighbour, so the first i.e. the smallest existing SC-ID is the bigger neighbour
+                              (None, Some(copy(right)))
+                          } else {
+                              // The lesser neighbour is the previous one
+                              (Some(copy(sc_ids[right_index - 1])), Some(copy(right)))
+                          }
+                      }
                 )
             } else {
                 Some((None, None)) // return empty neighbours if there are no sidechains
@@ -788,21 +670,17 @@
 #[cfg(test)]
 mod test {
     use algebra::{Field, UniformRand};
-    use crate::{
-        type_mapping::FieldElement,
-        commitment_tree::CommitmentTree,
-        utils::{
-            commitment_tree::rand_vec,
-            serialization::SerializationUtils,
-        },
-    };
+    use crate::type_mapping::*;
+    use crate::utils::commitment_tree::{rand_vec, fe_to_bytes};
     use rand::Rng;
     use std::convert::TryFrom;
-    use crate::commitment_tree::proofs::{ScExistenceProof, ScAbsenceProof};
+    use crate::commitment_tree::{
+        proofs::{ScExistenceProof, ScAbsenceProof}, CommitmentTree,
+    };
 
     // Generates a random FieldElement and serializes it into a byte-array
     fn rand_fe_bytes() -> Vec<u8>{
-        SerializationUtils::as_bytes(&FieldElement::rand(&mut rand::thread_rng())).unwrap()
+        fe_to_bytes(&FieldElement::rand(&mut rand::thread_rng()))
     }
 
     // Creates a sequence of FieldElements with values [0, 1, 2, 3, 4]
@@ -820,12 +698,8 @@
         let mut cmt = CommitmentTree::create();
         let fe = get_fe_0_4();
         // Initial order of IDs is reversed, i.e. vec![3, 2, 1, 0] to test SCIDs-ordering functionality
-        let sc_ids: Vec<Vec<u8>> = fe.iter().take(4).rev().map(
-            |elem| SerializationUtils::as_bytes(elem).unwrap()
-        ).collect();
-        let non_existing_sc_id = SerializationUtils::as_bytes(&fe[4]).unwrap();
-
-        sc_ids.iter().for_each(|fe| println!("{:?}", <FieldElement as SerializationUtils>::from_bytes(fe).unwrap()));
+        let sc_ids: Vec<Vec<u8>> = fe.iter().take(4).rev().map(fe_to_bytes).collect();
+        let non_existing_sc_id = fe_to_bytes(&fe[4]);
 
         // Initial commitment_tree value of an empty CMT
         let empty_comm = cmt.get_commitment().unwrap();
@@ -920,9 +794,7 @@
 
     #[test]
     fn sc_absence_proofs_tests(){
-        let sc_id: Vec<Vec<u8>> = get_fe_0_4().iter().map(|elem|
-            SerializationUtils::as_bytes(elem).unwrap()
-        ).collect();
+        let sc_id: Vec<Vec<u8>> = get_fe_0_4().iter().map(fe_to_bytes).collect();
         let leaf = FieldElement::one();
 
         let mut cmt = CommitmentTree::create();
