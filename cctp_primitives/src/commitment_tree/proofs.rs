--- conflicted
+++ resolved
@@ -1,21 +1,11 @@
 use crate::commitment_tree::sidechain_tree_alive::SidechainTreeAlive;
 use crate::commitment_tree::sidechain_tree_ceased::SidechainTreeCeased;
-<<<<<<< HEAD
 use crate::type_mapping::{FieldElement, GingerMHTPath};
-use crate::utils::commitment_tree::{
-    mpath_to_bytes, mpath_from_bytes, fe_to_bytes,
-    fe_from_bytes, write_value, read_value,
-    write_empty_value, Error
-};
-use std::io::Cursor;
-=======
-use crate::commitment_tree::{FieldElement, MerklePath};
-use std::io::{Read, Write, Result as IoResult};
-use algebra::{ToBytes, FromBytes};
->>>>>>> edbfc141
-
-//--------------------------------------------------------------------------------------------------
-#[derive(PartialEq, Debug)]
+use algebra::serialize::*;
+use crate::utils::serialization::SerializationUtils;
+
+//--------------------------------------------------------------------------------------------------
+#[derive(PartialEq, Debug, CanonicalSerialize, CanonicalDeserialize)]
 struct ScAliveCommitmentData {
     fwt_mr: FieldElement,
     bwtr_mr: FieldElement,
@@ -23,54 +13,18 @@
     scc: FieldElement
 }
 
-impl ToBytes for ScAliveCommitmentData {
-    fn write<W: Write>(&self, mut writer: W) -> IoResult<()>
-    {
-        self.fwt_mr.write(&mut writer)?;
-        self.bwtr_mr.write(&mut writer)?;
-        self.cert_mr.write(&mut writer)?;
-        self.scc.write(writer)
-    }
-}
-
-impl FromBytes for ScAliveCommitmentData {
-    fn read<R: Read>(mut reader: R) -> IoResult<Self> {
-        let fwt_mr = FieldElement::read(&mut reader)?;
-        let bwtr_mr = FieldElement::read(&mut reader)?;
-        let cert_mr = FieldElement::read(&mut reader)?;
-        let scc = FieldElement::read(reader)?;
-
-        Ok(Self {
-            fwt_mr,
-            bwtr_mr,
-            cert_mr,
-            scc
-        })
-    }
-}
-
-//--------------------------------------------------------------------------------------------------
-#[derive(PartialEq, Debug)]
+impl SerializationUtils for ScAliveCommitmentData {}
+
+//--------------------------------------------------------------------------------------------------
+#[derive(PartialEq, Debug, CanonicalSerialize, CanonicalDeserialize)]
 struct ScCeasedCommitmentData {
     csw_mr: FieldElement
 }
 
-impl ToBytes for ScCeasedCommitmentData {
-    fn write<W: Write>(&self, writer: W) -> IoResult<()>
-    {
-        self.csw_mr.write(writer)
-    }
-}
-
-impl FromBytes for ScCeasedCommitmentData {
-    fn read<R: Read>(reader: R) -> IoResult<Self> {
-        let csw_mr = FieldElement::read(reader)?;
-
-        Ok(Self { csw_mr })
-    }
-}
-//--------------------------------------------------------------------------------------------------
-#[derive(PartialEq, Debug)]
+impl SerializationUtils for ScCeasedCommitmentData {}
+
+//--------------------------------------------------------------------------------------------------
+#[derive(PartialEq, Debug, CanonicalSerialize, CanonicalDeserialize)]
 pub struct ScCommitmentData {
     sc_alive:  Option<ScAliveCommitmentData>,
     sc_ceased: Option<ScCeasedCommitmentData>
@@ -109,25 +63,10 @@
     }
 }
 
-impl ToBytes for ScCommitmentData {
-    fn write<W: Write>(&self, mut writer: W) -> IoResult<()>
-    {
-        self.sc_alive.write(&mut writer)?;
-        self.sc_ceased.write(&mut writer)
-    }
-}
-
-impl FromBytes for ScCommitmentData {
-    fn read<R: Read>(mut reader: R) -> IoResult<Self> {
-        let sc_alive = Option::<ScAliveCommitmentData>::read(&mut reader)?;
-        let sc_ceased = Option::<ScCeasedCommitmentData>::read(reader)?;
-
-        Ok(Self { sc_alive, sc_ceased })
-    }
-}
-
-//--------------------------------------------------------------------------------------------------
-#[derive(PartialEq, Debug)]
+impl SerializationUtils for ScCommitmentData {}
+
+//--------------------------------------------------------------------------------------------------
+#[derive(PartialEq, Debug, CanonicalSerialize, CanonicalDeserialize)]
 pub struct ScNeighbour{
     pub(crate) id:      FieldElement,    // ID of SC
     pub(crate) mpath:   GingerMHTPath,      // Merkle Path for SC-commitment of an SC with the given ID
@@ -141,29 +80,12 @@
 
 }
 
-impl ToBytes for ScNeighbour {
-    fn write<W: Write>(&self, mut writer: W) -> IoResult<()>
-    {
-        self.id.write(&mut writer)?;
-        self.mpath.write(&mut writer)?;
-        self.sc_data.write(writer)
-    }
-}
-
-impl FromBytes for ScNeighbour {
-    fn read<R: Read>(mut reader: R) -> IoResult<Self> {
-        let id = FieldElement::read(&mut reader)?;
-        let mpath = MerklePath::read(&mut reader)?;
-        let sc_data = ScCommitmentData::read(&mut reader)?;
-
-        Ok(Self { id, mpath, sc_data })
-    }
-}
+impl SerializationUtils for ScNeighbour {}
 
 //--------------------------------------------------------------------------------------------------
 // Proof of absence of some Sidechain-ID inside of a CommitmentTree
 // Contains 0 or 1 or 2 neighbours of an absent ID
-#[derive(PartialEq, Debug)]
+#[derive(PartialEq, Debug, CanonicalSerialize, CanonicalDeserialize)]
 pub struct ScAbsenceProof{
     pub(crate) left:  Option<ScNeighbour>, // neighbour with a smaller ID
     pub(crate) right: Option<ScNeighbour>  // neighbour with a bigger ID
@@ -175,77 +97,35 @@
     }
 }
 
-impl ToBytes for ScAbsenceProof {
-    fn write<W: Write>(&self, mut writer: W) -> IoResult<()>
-    {
-        self.left.write(&mut writer)?;
-        self.right.write(&mut writer)
-    }
-}
-
-impl FromBytes for ScAbsenceProof {
-    fn read<R: Read>(mut reader: R) -> IoResult<Self> {
-        let left = Option::<ScNeighbour>::read(&mut reader)?;
-        let right = Option::<ScNeighbour>::read(reader)?;
-
-        Ok(Self { left, right })
-    }
-}
+impl SerializationUtils for ScAbsenceProof {}
+
 //--------------------------------------------------------------------------------------------------
 // Proof of existence of some SidechainTreeAlive/SidechainTreeCeased inside of a CommitmentTree;
 // Actually this is a Merkle Path of SidechainTreeAlive/SidechainTreeCeased inside of a CommitmentTree
-#[derive(PartialEq, Debug)]
+#[derive(PartialEq, Debug, CanonicalSerialize, CanonicalDeserialize)]
 pub struct ScExistenceProof{
     pub(crate) mpath: GingerMHTPath
 }
 
 impl ScExistenceProof {
-<<<<<<< HEAD
     pub(crate) fn create(mpath: GingerMHTPath) -> Self {
-        Self{mpath}
-=======
-    pub(crate) fn create(mpath: MerklePath) -> Self {
         Self{ mpath }
->>>>>>> edbfc141
-    }
-}
-
-<<<<<<< HEAD
-    pub fn to_bytes(&self) -> Vec<u8> {
-        // Not using LV-encoding here due to here is just a single GingerMHTPath value
-        mpath_to_bytes(&self.mpath)
-=======
-impl ToBytes for ScExistenceProof {
-    fn write<W: Write>(&self, mut writer: W) -> IoResult<()>
-    {
-        self.mpath.write(&mut writer)
->>>>>>> edbfc141
-    }
-}
-
-impl FromBytes for ScExistenceProof {
-    fn read<R: Read>(mut reader: R) -> IoResult<Self> {
-        let mpath = MerklePath::read(&mut reader)?;
-
-        Ok(Self { mpath })
-    }
-}
+    }
+}
+
+impl SerializationUtils for ScExistenceProof {}
 
 //--------------------------------------------------------------------------------------------------
 
 #[cfg(test)]
 mod test {
     use crate::commitment_tree::proofs::{ScAliveCommitmentData, ScCeasedCommitmentData, ScCommitmentData, ScNeighbour};
-<<<<<<< HEAD
     use crate::commitment_tree::CMT_MT_HEIGHT;
+    use crate::utils::{
+        commitment_tree::new_mt, serialization::SerializationUtils
+    };
+    use crate::type_mapping::FieldElement;
     use algebra::UniformRand;
-    use crate::utils::commitment_tree::new_mt;
-    use crate::type_mapping::FieldElement;
-=======
-    use crate::commitment_tree::{FieldElement, CMT_MT_HEIGHT};
-    use algebra::{ToBytes, to_bytes, FromBytes, UniformRand};
-    use crate::commitment_tree::utils::new_mt;
->>>>>>> edbfc141
     use primitives::FieldBasedMerkleTree;
 
     // NOTE: Tests for ScExistenceProof and ScAbsenceProof are inside of the CommitmentTree module
@@ -260,7 +140,7 @@
             cert_mr: FieldElement::rand(&mut rng),
             scc: FieldElement::rand(&mut rng)
         };
-        let data_result = ScAliveCommitmentData::read(to_bytes!(data_initial).unwrap().as_slice());
+        let data_result = ScAliveCommitmentData::from_bytes(data_initial.as_bytes().unwrap().as_slice());
 
         assert!(data_result.is_ok());
         assert_eq!(&data_initial, data_result.as_ref().unwrap());
@@ -273,7 +153,7 @@
         let data_initial = ScCeasedCommitmentData{
             csw_mr: FieldElement::rand(&mut rng)
         };
-        let data_result = ScCeasedCommitmentData::read(to_bytes!(data_initial).unwrap().as_slice());
+        let data_result = ScCeasedCommitmentData::from_bytes(data_initial.as_bytes().unwrap().as_slice());
 
         assert!(data_result.is_ok());
         assert_eq!(&data_initial, data_result.as_ref().unwrap());
@@ -289,7 +169,7 @@
             FieldElement::rand(&mut rng),
             FieldElement::rand(&mut rng)
         );
-        let data_result_alive = ScCommitmentData::read(to_bytes!(data_initial_alive).unwrap().as_slice());
+        let data_result_alive = ScCommitmentData::from_bytes(data_initial_alive.as_bytes().unwrap().as_slice());
 
         assert!(data_result_alive.is_ok());
         assert_eq!(&data_initial_alive, data_result_alive.as_ref().unwrap());
@@ -297,7 +177,7 @@
         let data_initial_ceased = ScCommitmentData::create_ceased(
             FieldElement::rand(&mut rng)
         );
-        let data_result_ceased = ScCommitmentData::read(to_bytes!(data_initial_ceased).unwrap().as_slice());
+        let data_result_ceased = ScCommitmentData::from_bytes(data_initial_ceased.as_bytes().unwrap().as_slice());
 
         assert!(data_result_ceased.is_ok());
         assert_eq!(&data_initial_ceased, data_result_ceased.as_ref().unwrap());
@@ -317,7 +197,7 @@
         );
 
         let scn_initial = ScNeighbour::create(id, mpath, sc_data);
-        let scn_result = ScNeighbour::read(to_bytes!(scn_initial).unwrap().as_slice());
+        let scn_result = ScNeighbour::from_bytes(scn_initial.as_bytes().unwrap().as_slice());
 
         assert!(scn_result.is_ok());
         assert_eq!(&scn_initial, scn_result.as_ref().unwrap());
