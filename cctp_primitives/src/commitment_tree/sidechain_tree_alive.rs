--- conflicted
+++ resolved
@@ -1,6 +1,6 @@
 use algebra::Field;
-use crate::type_mapping::{FieldElement, GingerMHT};
-use crate::utils::commitment_tree::{pow2, new_mt, add_leaf, Error, hash_vec_constant_length};
+use crate::type_mapping::{FieldElement, GingerMHT, Error};
+use crate::utils::commitment_tree::{pow2, new_mt, add_leaf, hash_vec};
 use std::borrow::BorrowMut;
 use primitives::FieldBasedMerkleTree;
 
@@ -117,11 +117,7 @@
                             bwtr_mr: FieldElement,
                             cert_mr: FieldElement,
                             scc: FieldElement) -> FieldElement {
-<<<<<<< HEAD
-        hash_vec_constant_length(&vec![fwt_mr, bwtr_mr, cert_mr, scc, sc_id], 5).unwrap()
-=======
-        hash_vec(vec![fwt_mr, bwtr_mr, cert_mr, scc, sc_id])
->>>>>>> edbfc141
+        hash_vec(vec![fwt_mr, bwtr_mr, cert_mr, scc, sc_id]).unwrap()
     }
 }
 
