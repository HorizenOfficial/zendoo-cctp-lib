--- conflicted
+++ resolved
@@ -1,8 +1,6 @@
 use algebra::Field;
-use crate::{
-    type_mapping::{FieldElement, GingerMHT, Error},
-    utils::commitment_tree::{hash_vec, pow2, new_mt, add_leaf}
-};
+use crate::type_mapping::{FieldElement, GingerMHT};
+use crate::utils::commitment_tree::{pow2, new_mt, add_leaf, Error, hash_vec_constant_length};
 use std::borrow::BorrowMut;
 use primitives::FieldBasedMerkleTree;
 
@@ -24,15 +22,9 @@
     sc_id:    FieldElement,    // ID of a sidechain for which SidechainTreeAlive is created
     scc:      FieldElement,    // Sidechain Creation Transaction hash
 
-<<<<<<< HEAD
-    fwt_smt:  GingerMHT, // SMT for Forward Transfer Transactions
-    bwtr_smt: GingerMHT, // SMT for Backward Transfers Requests Transactions
-    cert_smt: GingerMHT, // SMT for Certificates
-=======
-    fwt_mt:  FieldElementsMT,  // MT for Forward Transfer Transactions
-    bwtr_mt: FieldElementsMT,  // MT for Backward Transfers Requests Transactions
-    cert_mt: FieldElementsMT,  // MT for Certificates
->>>>>>> c3898c68
+    fwt_mt:  GingerMHT,  // MT for Forward Transfer Transactions
+    bwtr_mt: GingerMHT,  // MT for Backward Transfers Requests Transactions
+    cert_mt: GingerMHT,  // MT for Certificates
 
     fwt_num:  usize,           // Number of contained Forward Transfers Transactions
     bwtr_num: usize,           // Number of contained Backward Transfers Requests Transactions
@@ -50,7 +42,7 @@
                 // Default SCC value for an empty SidechainTreeAlive; Probability of collision with a real SCC value considering it is a random FieldElement is negligible
                 scc:      FieldElement::zero(),
 
-                // Default leaves values of an empty FieldElementsMT are also FieldElement::zero(); They are specified in MHT_PARAMETERS as 0-level nodes
+                // Default leaves values of an empty GingerMHT are also FieldElement::zero(); They are specified in MHT_PARAMETERS as 0-level nodes
                 fwt_mt:  new_mt(FWT_MT_HEIGHT)?,
                 bwtr_mt: new_mt(BWTR_MT_HEIGHT)?,
                 cert_mt: new_mt(CERT_MT_HEIGHT)?,
@@ -125,7 +117,7 @@
                             bwtr_mr: FieldElement,
                             cert_mr: FieldElement,
                             scc: FieldElement) -> FieldElement {
-        hash_vec(&vec![fwt_mr, bwtr_mr, cert_mr, scc, sc_id])
+        hash_vec_constant_length(&vec![fwt_mr, bwtr_mr, cert_mr, scc, sc_id], 5).unwrap()
     }
 }
 
