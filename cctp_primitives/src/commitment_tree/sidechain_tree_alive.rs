<<<<<<< HEAD
use crate::{Error, FieldElement, GingerMHT};
=======
use crate::type_mapping::{Error, FieldElement, GingerMHT, GingerMHTPath};
>>>>>>> df0b9d2b
use crate::utils::commitment_tree::{add_leaf, hash_vec, new_mt};
use algebra::Field;
use primitives::FieldBasedMerkleTree;

// Tunable parameters
pub const FWT_MT_HEIGHT: usize = 12;
pub const BWTR_MT_HEIGHT: usize = 12;
pub const CERT_MT_HEIGHT: usize = 12;

// Types of contained subtrees
pub enum SidechainAliveSubtreeType {
    FWT,
    BWTR,
    CERT,
    SCC,
}

pub struct SidechainTreeAlive {
    sc_id: FieldElement, // ID of a sidechain for which SidechainTreeAlive is created
    scc: FieldElement,   // Sidechain Creation Transaction hash

    fwt_mt: GingerMHT,  // MT for Forward Transfer Transactions
    bwtr_mt: GingerMHT, // MT for Backward Transfers Requests Transactions
    cert_mt: GingerMHT, // MT for Certificates
}

impl SidechainTreeAlive {
    // Creates a new instance of SidechainTreeAlive with a specified ID
    pub fn create(sc_id: &FieldElement) -> Result<Self, Error> {
        Ok(Self {
            sc_id: *sc_id,

            // Default SCC value for an empty SidechainTreeAlive; Probability of collision with a real SCC value considering it is a random FieldElement is negligible
            scc: FieldElement::zero(),

            // Default leaves values of an empty GingerMHT are also FieldElement::zero(); They are specified in MHT_PARAMETERS as 0-level nodes
            fwt_mt: new_mt(FWT_MT_HEIGHT)?,
            bwtr_mt: new_mt(BWTR_MT_HEIGHT)?,
            cert_mt: new_mt(CERT_MT_HEIGHT)?,
        })
    }

    // Gets ID of a SidechainTreeAlive
    pub fn id(&self) -> &FieldElement {
        &self.sc_id
    }

    // Sequentially adds leafs to the FWT MT
    pub fn add_fwt(&mut self, fwt: &FieldElement) -> bool {
        add_leaf(&mut self.fwt_mt, fwt)
    }

    // Sequentially adds leafs to the BWTR MT
    pub fn add_bwtr(&mut self, bwtr: &FieldElement) -> bool {
        add_leaf(&mut self.bwtr_mt, bwtr)
    }

    // Sequentially adds leafs to the CERT MT
    pub fn add_cert(&mut self, cert: &FieldElement) -> bool {
        add_leaf(&mut self.cert_mt, cert)
    }

    // Sets SCC value
    pub fn set_scc(&mut self, scc: &FieldElement) {
        self.scc = *scc
    }

    // Gets SCC value
    pub fn get_scc(&self) -> FieldElement {
        self.scc
    }

    // Gets all leaves of the FWT MT
    pub fn get_fwt_leaves(&self) -> Vec<FieldElement> {
        self.fwt_mt.get_leaves().to_vec()
    }
    // Gets all leaves of the BWTR MT
    pub fn get_bwtr_leaves(&self) -> Vec<FieldElement> {
        self.bwtr_mt.get_leaves().to_vec()
    }
    // Gets all leaves of the CERT MT
    pub fn get_cert_leaves(&self) -> Vec<FieldElement> {
        self.cert_mt.get_leaves().to_vec()
    }

    // Gets merkle path to the Forward Transfer in the tree
    pub fn get_fwt_merkle_path(&mut self, leaf_index: usize) -> Option<GingerMHTPath> {
        match self.fwt_mt.finalize() {
            Ok(finalized_tree) => finalized_tree.get_merkle_path(leaf_index),
            Err(_) => None,
        }
    }

    // Gets merkle path to the Forward Transfer in the tree
    pub fn get_bwtr_merkle_path(&mut self, leaf_index: usize) -> Option<GingerMHTPath> {
        match self.bwtr_mt.finalize() {
            Ok(finalized_tree) => finalized_tree.get_merkle_path(leaf_index),
            Err(_) => None,
        }
    }

    // Gets merkle path to the Forward Transfer in the tree
    pub fn get_cert_merkle_path(&mut self, leaf_index: usize) -> Option<GingerMHTPath> {
        match self.cert_mt.finalize() {
            Ok(finalized_tree) => finalized_tree.get_merkle_path(leaf_index),
            Err(_) => None,
        }
    }

    // Gets commitment (root) of the Forward Transfer Transactions tree
    pub fn get_fwt_commitment(&mut self) -> Option<FieldElement> {
        match self.fwt_mt.finalize() {
            Ok(finalized_tree) => finalized_tree.root(),
            Err(_) => None,
        }
    }

    // Gets commitment (root) of the Backward Transfer Requests Transactions tree
    pub fn get_bwtr_commitment(&mut self) -> Option<FieldElement> {
        match self.bwtr_mt.finalize() {
            Ok(finalized_tree) => finalized_tree.root(),
            Err(_) => None,
        }
    }

    // Gets commitment (root) of the Certificates tree
    pub fn get_cert_commitment(&mut self) -> Option<FieldElement> {
        match self.cert_mt.finalize() {
            Ok(finalized_tree) => finalized_tree.root(),
            Err(_) => None,
        }
    }

    // Gets commitment of a SidechainTreeAlive
    pub fn get_commitment(&mut self) -> Option<FieldElement> {
        SidechainTreeAlive::build_commitment(
            self.sc_id,
            match self.get_fwt_commitment() {
                Some(v) => v,
                None => return None,
            },
            match self.get_bwtr_commitment() {
                Some(v) => v,
                None => return None,
            },
            match self.get_cert_commitment() {
                Some(v) => v,
                None => return None,
            },
            self.scc,
        )
    }

    // Builds Commitment for SidechainTreeAlive as: hash( fwt_root | bwtr_root | cert_root | SCC | SC_ID )
    pub fn build_commitment(
        sc_id: FieldElement,
        fwt_mr: FieldElement,
        bwtr_mr: FieldElement,
        cert_mr: FieldElement,
        scc: FieldElement,
    ) -> Option<FieldElement> {
        match hash_vec(vec![fwt_mr, bwtr_mr, cert_mr, scc, sc_id]) {
            Ok(v) => Some(v),
            Err(e) => {
                eprint!("{}", e);
                None
            }
        }
    }
}

#[cfg(test)]
mod test {
    use crate::commitment_tree::sidechain_tree_alive::SidechainTreeAlive;
<<<<<<< HEAD
    use crate::FieldElement;
=======
    use crate::type_mapping::FieldElement;
    use crate::utils::mht;
>>>>>>> df0b9d2b
    use algebra::Field;
    use primitives::FieldBasedMerkleTree;

    #[test]
    fn sidechain_tree_tests() {
        let sc_id = FieldElement::one();

        let mut sct = SidechainTreeAlive::create(&sc_id).unwrap();

        // Initial commitment values of empty subtrees before updating them
        let empty_fwt = sct.get_fwt_commitment();
        let empty_bwtr = sct.get_bwtr_commitment();
        let empty_cert = sct.get_cert_commitment();
        // Initial commitment value of an empty SCT
        let empty_comm = sct.get_commitment();

        // All subtrees have the same initial commitment value
        assert_eq!(empty_fwt, empty_bwtr);
        assert_eq!(empty_bwtr, empty_cert);

        let fe = FieldElement::one();
        // Updating subtrees
        sct.add_fwt(&fe);
        sct.add_bwtr(&fe);
        sct.add_cert(&fe);

        // The updated subtrees should have the same leaves as what have been added
        assert_eq!(sct.get_fwt_leaves(), vec![fe]);
        assert_eq!(sct.get_bwtr_leaves(), vec![fe]);
        assert_eq!(sct.get_cert_leaves(), vec![fe]);

        let updated_fwt = sct.get_fwt_commitment();
        let updated_bwtr = sct.get_bwtr_commitment();
        let updated_cert = sct.get_cert_commitment();

        // All updated subtrees should have non-empty commitment values
        assert_ne!(empty_fwt, updated_fwt);
        assert_ne!(empty_bwtr, updated_bwtr);
        assert_ne!(empty_cert, updated_cert);

        // All updated subtrees should have the same non-empty commitment value
        assert_eq!(updated_fwt, updated_bwtr);
        assert_eq!(updated_bwtr, updated_cert);

        // Updating SCC
        sct.set_scc(&fe);
        // Check that CSW is correctly updated
        assert_eq!(sct.get_scc(), fe);

        // SCT commitment has non-empty value
        assert_ne!(empty_comm, sct.get_commitment());

        // Merkle path to existing leaf should be present
        let fwt_merkle_path_opt = sct.get_fwt_merkle_path(0);
        assert!(fwt_merkle_path_opt.is_some());
        let bwtr_merkle_path_opt = sct.get_bwtr_merkle_path(0);
        assert!(bwtr_merkle_path_opt.is_some());
        let cert_merkle_path_opt = sct.get_cert_merkle_path(0);
        assert!(cert_merkle_path_opt.is_some());

        // Verify merkle path
        assert!(mht::verify_ginger_merkle_path_without_length_check(
            &fwt_merkle_path_opt.unwrap(),
            &fe,
            &updated_fwt.unwrap()
        ));
        assert!(mht::verify_ginger_merkle_path_without_length_check(
            &bwtr_merkle_path_opt.unwrap(),
            &fe,
            &updated_bwtr.unwrap()
        ));
        assert!(mht::verify_ginger_merkle_path_without_length_check(
            &cert_merkle_path_opt.unwrap(),
            &fe,
            &updated_cert.unwrap()
        ));

        // Path to empty leaf should exist
        assert!(sct.get_fwt_merkle_path(1).is_some());

        // No merkle path for out of range leaf
        let fwt_num_leaves = 1 << sct.fwt_mt.height();
        assert!(sct.get_fwt_merkle_path(fwt_num_leaves).is_none());
        let bwtr_num_leaves = 1 << sct.bwtr_mt.height();
        assert!(sct.get_bwtr_merkle_path(bwtr_num_leaves).is_none());
        let cert_num_leaves = 1 << sct.cert_mt.height();
        assert!(sct.get_cert_merkle_path(cert_num_leaves).is_none());
    }
}<|MERGE_RESOLUTION|>--- conflicted
+++ resolved
@@ -1,11 +1,6 @@
-<<<<<<< HEAD
-use crate::{Error, FieldElement, GingerMHT};
-=======
-use crate::type_mapping::{Error, FieldElement, GingerMHT, GingerMHTPath};
->>>>>>> df0b9d2b
 use crate::utils::commitment_tree::{add_leaf, hash_vec, new_mt};
 use algebra::Field;
-use primitives::FieldBasedMerkleTree;
+use super::*;
 
 // Tunable parameters
 pub const FWT_MT_HEIGHT: usize = 12;
@@ -91,7 +86,9 @@
     // Gets merkle path to the Forward Transfer in the tree
     pub fn get_fwt_merkle_path(&mut self, leaf_index: usize) -> Option<GingerMHTPath> {
         match self.fwt_mt.finalize() {
-            Ok(finalized_tree) => finalized_tree.get_merkle_path(leaf_index),
+            Ok(finalized_tree) => finalized_tree
+                .get_merkle_path(leaf_index)
+                .map(|path| path.try_into().unwrap()),
             Err(_) => None,
         }
     }
@@ -99,7 +96,9 @@
     // Gets merkle path to the Forward Transfer in the tree
     pub fn get_bwtr_merkle_path(&mut self, leaf_index: usize) -> Option<GingerMHTPath> {
         match self.bwtr_mt.finalize() {
-            Ok(finalized_tree) => finalized_tree.get_merkle_path(leaf_index),
+            Ok(finalized_tree) => finalized_tree
+                .get_merkle_path(leaf_index)
+                .map(|path| path.try_into().unwrap()),
             Err(_) => None,
         }
     }
@@ -107,7 +106,9 @@
     // Gets merkle path to the Forward Transfer in the tree
     pub fn get_cert_merkle_path(&mut self, leaf_index: usize) -> Option<GingerMHTPath> {
         match self.cert_mt.finalize() {
-            Ok(finalized_tree) => finalized_tree.get_merkle_path(leaf_index),
+            Ok(finalized_tree) => finalized_tree
+                .get_merkle_path(leaf_index)
+                .map(|path| path.try_into().unwrap()),
             Err(_) => None,
         }
     }
@@ -177,14 +178,9 @@
 #[cfg(test)]
 mod test {
     use crate::commitment_tree::sidechain_tree_alive::SidechainTreeAlive;
-<<<<<<< HEAD
     use crate::FieldElement;
-=======
-    use crate::type_mapping::FieldElement;
-    use crate::utils::mht;
->>>>>>> df0b9d2b
     use algebra::Field;
-    use primitives::FieldBasedMerkleTree;
+    use super::*;
 
     #[test]
     fn sidechain_tree_tests() {
@@ -244,17 +240,17 @@
         assert!(cert_merkle_path_opt.is_some());
 
         // Verify merkle path
-        assert!(mht::verify_ginger_merkle_path_without_length_check(
+        assert!(verify_ginger_merkle_path_without_length_check(
             &fwt_merkle_path_opt.unwrap(),
             &fe,
             &updated_fwt.unwrap()
         ));
-        assert!(mht::verify_ginger_merkle_path_without_length_check(
+        assert!(verify_ginger_merkle_path_without_length_check(
             &bwtr_merkle_path_opt.unwrap(),
             &fe,
             &updated_bwtr.unwrap()
         ));
-        assert!(mht::verify_ginger_merkle_path_without_length_check(
+        assert!(verify_ginger_merkle_path_without_length_check(
             &cert_merkle_path_opt.unwrap(),
             &fe,
             &updated_cert.unwrap()
