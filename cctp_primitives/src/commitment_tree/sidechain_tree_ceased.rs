--- conflicted
+++ resolved
@@ -1,5 +1,5 @@
-use crate::type_mapping::{FieldElement, GingerMHT};
-use crate::utils::commitment_tree::{pow2, new_mt, add_leaf, Error, hash_vec_constant_length};
+use crate::type_mapping::{FieldElement, GingerMHT, Error};
+use crate::utils::commitment_tree::{pow2, new_mt, add_leaf, hash_vec};
 use std::borrow::BorrowMut;
 use primitives::FieldBasedMerkleTree;
 
@@ -50,11 +50,7 @@
     // Builds commitment for SidechainTreeCeased as: hash( csw_root | SC_ID )
     pub fn build_commitment(sc_id: FieldElement,
                             csw_mr: FieldElement) -> FieldElement {
-<<<<<<< HEAD
-        hash_vec_constant_length(&vec![csw_mr, sc_id], 2).unwrap()
-=======
-        hash_vec(vec![csw_mr, sc_id])
->>>>>>> edbfc141
+        hash_vec(vec![csw_mr, sc_id]).unwrap()
     }
 }
 
